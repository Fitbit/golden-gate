# Copyright 2017-2020 Fitbit, Inc
# SPDX-License-Identifier: Apache-2.0

"Android Library tasks"
import os

from invoke import task
from invoke.exceptions import Exit

from .. import cmake

@task
def build(ctx, release=False, profile=None, cmake_verbose=False):
    """Build Golden Gate for Android"""
    # We use a version of CMake bundled with the Android NDK. Google has forked CMake to add
    # Android-specific generators. The mainline CMake includes Android support from 3.7 onward,
    # but this is currently a preview feature.
    if ctx.android.sdk is None:
        print("""
Please set the ANDROID_HOME environment variable. The directory it points to
should have a cmake subdirectory. If not, install NDK, CMake, and LLDB from
the SDK manager.
""")
        raise Exit(1)

    build_dir = os.path.join(ctx.C.BUILD_DIR, "android")

    if profile is None:
        profiles = ["armeabi-v7a", "arm64-v8a", "x86", "x86_64"]
    else:
        profiles = [profile]

    ndk_version = "23.0.7599858"
    toolchain = "{}/ndk/{}/build/cmake/android.toolchain.cmake".format(ctx.android.sdk, ndk_version)
<<<<<<< HEAD
    generator = "Ninja"
=======
    generator = "'Ninja'"
>>>>>>> 3875d7a2

    for arch in profiles:
        profile = "android/{}".format(arch)
        arch_dir = os.path.join(build_dir, arch)
        cmake_extras = "-DGG_CONFIG_ENABLE_LOGGING=False" if release else None
        cmake.build(
            ctx, arch_dir, profile, toolchain_file=toolchain,
            generator=generator, cmake_extras=cmake_extras,
            cmake_verbose=cmake_verbose
        )
        ctx.run("cmake --build {build}".format(build=arch_dir), pty=True)<|MERGE_RESOLUTION|>--- conflicted
+++ resolved
@@ -32,11 +32,7 @@
 
     ndk_version = "23.0.7599858"
     toolchain = "{}/ndk/{}/build/cmake/android.toolchain.cmake".format(ctx.android.sdk, ndk_version)
-<<<<<<< HEAD
     generator = "Ninja"
-=======
-    generator = "'Ninja'"
->>>>>>> 3875d7a2
 
     for arch in profiles:
         profile = "android/{}".format(arch)
