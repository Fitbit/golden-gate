--- conflicted
+++ resolved
@@ -30,16 +30,10 @@
     "sonarqube": "Enable Sonarqube scanning",
     "sanitize": "Enable a sanitizer ('address', ...). You can use this option multiple times, one for each sanitizer.",
     "cmake_gen": "Override CMake generator (e.g. 'Xcode', run `cmake --help` for a list of supported generators)",
-<<<<<<< HEAD
-    "cmake_extras": "Extra parameters for CMake"
-}, iterable=['sanitize'])
-def build(ctx, debug=False, coverage=False, sonarqube=False, sanitize=None, cmake_verbose=False, cmake_gen=None, cmake_extras=None):
-=======
     "target": "Target to build",
     "cmake_extras": "Extra parameters for CMake"
 }, iterable=['sanitize'])
 def build(ctx, debug=False, coverage=False, sonarqube=False, sanitize=None, target=None, cmake_verbose=False, cmake_gen=None, cmake_extras=None):
->>>>>>> 3875d7a2
     '''Build Golden Gate natively using the default auto-detected profile for the host platform'''
     build_dir = ctx.C.BUILD_DIR_NATIVE
     cmake.build(ctx,
