// Copyright 2017-2020 Fitbit, Inc
// SPDX-License-Identifier: Apache-2.0

package com.fitbit.goldengate.bindings.coap

import com.fitbit.goldengate.bindings.DataSinkDataSource
import com.fitbit.goldengate.bindings.NativeReferenceWithCallback
import com.fitbit.goldengate.bindings.coap.block.BlockwiseCoapResponseListener
import com.fitbit.goldengate.bindings.coap.data.IncomingResponse
import com.fitbit.goldengate.bindings.coap.data.OutgoingRequest
import com.fitbit.goldengate.bindings.coap.handler.ResourceHandler
import com.fitbit.goldengate.bindings.node.NodeKey
import com.fitbit.goldengate.bindings.stack.Stack
import com.fitbit.goldengate.bindings.stack.StackService
import com.fitbit.goldengate.bindings.util.isNotNull
import io.reactivex.Completable
import io.reactivex.Scheduler
import io.reactivex.Single
import io.reactivex.schedulers.Schedulers
<<<<<<< HEAD
import timber.log.Timber
=======
import java.lang.ref.SoftReference
import timber.log.Timber
import java.lang.ref.WeakReference
>>>>>>> 3875d7a2
import java.util.concurrent.Executors
import java.util.concurrent.LinkedBlockingQueue
import java.util.concurrent.ThreadPoolExecutor
import java.util.concurrent.TimeUnit
import java.util.concurrent.atomic.AtomicBoolean

/**
 * Coap Client/Server API.
 *
 * Use [CoapEndpointProvider] for creating an instance
 */
class CoapEndpoint(
    customScheduler : Scheduler? = null
) : NativeReferenceWithCallback,
    StackService,
    Endpoint,
    DataSinkDataSource
{
    @get:Synchronized
    @set:Synchronized
    override var thisPointerWrapper: Long = 0
    override fun onFree() {
        thisPointerWrapper = 0
        Timber.d("free the native reference")
    }

    internal var dataSinkDataSource: DataSinkDataSource? = null
    private var ggStack: Stack? = null
    private val resourceHandlerMap = mutableMapOf<String, Long>()
    val requestFilter: CoapGroupRequestFilter = CoapGroupRequestFilter()
<<<<<<< HEAD
    private val initialized = AtomicBoolean()
=======
    private val isInitialized = AtomicBoolean()
>>>>>>> 3875d7a2
    private val scheduler : Scheduler = customScheduler ?: Schedulers.from(
        Executors.unconfigurableExecutorService(
            ThreadPoolExecutor(
                0,
                1,
                10,
                TimeUnit.SECONDS,
                LinkedBlockingQueue<Runnable>()
            )
        )
    )

    init {
        thisPointerWrapper = create()
        if (thisPointerWrapper.isNotNull()) {
            attachFilter(thisPointerWrapper, requestFilter.thisPointerWrapper)
<<<<<<< HEAD
            initialized.set(true)
=======
            isInitialized.set(true)
>>>>>>> 3875d7a2
        }
    }

    override fun responseFor(request: OutgoingRequest): Single<IncomingResponse> {
        return Single.create<IncomingResponse> { emitter ->
            val coapResponseListener: CoapResponseListener
            val responseForResult = if (!request.forceNonBlockwise) {
                coapResponseListener = BlockwiseCoapResponseListener(
                    request, emitter, isInitialized, WeakReference(ggStack))
                responseForBlockwise(
                    selfPtr = thisPointerWrapper,
                    request = request,
<<<<<<< HEAD
                    responseListener = coapResponseListener)
                    .also {
                        coapResponseListener.setCancellable {
                            cancelResponseForBlockwise(it.nativeResponseListenerReference, !initialized.get())
                        }
                    }
=======
                    responseListener = coapResponseListener
                )
>>>>>>> 3875d7a2
            } else {
                coapResponseListener = SingleCoapResponseListener(
                    request, emitter, WeakReference(ggStack))
                responseFor(
                    selfPtr = thisPointerWrapper,
                    request = request,
                    responseListener = coapResponseListener
                )
            }
            emitter.setCancellable {
                /**
                 * Only call native cancel method if request was added successfully (resultCode >= 0)
                 * and we have not already received complete response
                 */
<<<<<<< HEAD
                if (initialized.get() && responseForResult.resultCode >= 0 && !coapResponseListener.isComplete()) {
                    if (!request.forceNonBlockwise) {
                        cancelResponseForBlockwise(responseForResult.nativeResponseListenerReference, canceled = false)
                    } else {
                        cancelResponseFor(responseForResult.nativeResponseListenerReference)
                    }
=======
                if (responseForResult.resultCode >= 0 &&
                    !coapResponseListener.isComplete() ) {
                    coapResponseListener.cleanupNativeListener()
>>>>>>> 3875d7a2
                }
            }
        }.observeOn(scheduler)
    }

    override fun addResourceHandler(
        path: String,
        handler: ResourceHandler,
        configuration: CoapEndpointHandlerConfiguration
    ): Completable {
        return Completable.create { emitter ->
            synchronized(this) {
                if (resourceHandlerMap[path] != null) {
                    emitter.onError(CoapEndpointException(message = "Cannot register Handler for $path as it is already registered"))
                    return@create
                }
                val result = addResourceHandler(
                    selfPtr = thisPointerWrapper,
                    path = path,
                    handler = handler,
                    filterGroup = configuration.filterGroup.value

                )
                if (result.resultCode < 0) {
                    emitter.onError(
                        CoapEndpointException(
                            error = result.resultCode,
<<<<<<< HEAD
                            message = "Error registering resource handler for path: $path"
=======
                            message = "Error registering resource handler for path: $path",
                            lastStackEvent = ggStack?.lastStackEvent?.eventId?:-1,
                            lastDtlsState = ggStack?.lastDtlsState?.value?:-1,
>>>>>>> 3875d7a2
                        )
                    )
                } else {
                    resourceHandlerMap[path] = result.handlerNativeReference
                    emitter.onComplete()
                }
            }
        }
    }

    override fun removeResourceHandler(path: String): Completable = Completable.fromAction {
        synchronized(this) {
            resourceHandlerMap[path]?.let { handlerNativeReference ->
                val result = removeResourceHandler(handlerNativeReference)
                resourceHandlerMap.remove(path)
                Timber.i("Result for un-registering resource handler with path=$path: $result")
            }
        }
    }

    override fun attach(dataSinkDataSource: DataSinkDataSource) {
        if (this.dataSinkDataSource == null && thisPointerWrapper.isNotNull()) {
            this.dataSinkDataSource = dataSinkDataSource
            if (dataSinkDataSource is Stack) {
                this.ggStack = dataSinkDataSource
            }
            attach(
                selfPtr = thisPointerWrapper,
                sourcePtr = dataSinkDataSource.getAsDataSourcePointer(),
                sinkPtr = dataSinkDataSource.getAsDataSinkPointer()
            )
        } else {
            throw RuntimeException("Please detach before re-attaching")
        }
    }

    override fun detach() {
        this.dataSinkDataSource?.let {
            detach(
                selfPtr = thisPointerWrapper,
                sourcePtr = it.getAsDataSourcePointer()
            )
            this.dataSinkDataSource = null
            this.ggStack = null
        }
    }

    override fun getAsDataSinkPointer() = asDataSink()

    override fun getAsDataSourcePointer() = asDataSource()

    override fun setFilterGroup(group: CoapGroupRequestFilterMode, key: NodeKey<String>) {
        Timber.d("StackPeer with key $key sets filter group to $group")
        requestFilter.setGroupTo(group)
    }

    override fun close() {
        Timber.i("Closing CoapEndpoint")
        isInitialized.set(false)
        resourceHandlerMap.clear()
        requestFilter.close()
        detach()
        if (thisPointerWrapper.isNotNull()) {
            destroy(thisPointerWrapper)
        }
    }

    /**
     * Result for [CoapEndpoint.addResourceHandler] native call
     */
    class AddResourceHandlerResult(
        /** Result code for add resource handler request, -ve value indicates error */
        val resultCode: Int,
        /** Reference to native handler for single add resource request,
         * this reference is used for removing a handler */
        val handlerNativeReference: Long
    )

    /**
     * Result for [CoapEndpoint.responseFor] and [CoapEndpoint.responseForBlockwise] native call
     */
    class ResponseForResult(
        /** Result code for responseFor request, -ve value indicates error */
        val resultCode: Int,
        /** Reference to native response listener that holds reference to ongoing CoAP request
         * only valid when [resultCode]  is +ve */
        val nativeResponseListenerReference: Long
    )

    private external fun create(): Long

    private external fun attach(selfPtr: Long, sourcePtr: Long, sinkPtr: Long)
<<<<<<< HEAD

    private external fun detach(selfPtr: Long, sourcePtr: Long)

    private external fun asDataSource(selfPtr: Long = thisPointerWrapper): Long

    private external fun asDataSink(selfPtr: Long = thisPointerWrapper): Long

    private external fun destroy(selfPtr: Long)

    private external fun responseFor(
        selfPtr: Long,
        request: OutgoingRequest,
        responseListener: CoapResponseListener
    ): ResponseForResult

    private external fun cancelResponseFor(nativeResponseListenerReference: Long): Int

    private external fun responseForBlockwise(
=======

    private external fun detach(selfPtr: Long, sourcePtr: Long)

    private external fun asDataSource(selfPtr: Long = thisPointerWrapper): Long

    private external fun asDataSink(selfPtr: Long = thisPointerWrapper): Long

    private external fun destroy(selfPtr: Long)

    private external fun responseFor(
>>>>>>> 3875d7a2
        selfPtr: Long,
        request: OutgoingRequest,
        responseListener: CoapResponseListener
    ): ResponseForResult

<<<<<<< HEAD
    private external fun cancelResponseForBlockwise(
        nativeResponseListenerReference: Long,
        canceled: Boolean
    ): Int
=======
    private external fun responseForBlockwise(
        selfPtr: Long,
        request: OutgoingRequest,
        responseListener: CoapResponseListener
    ): ResponseForResult
>>>>>>> 3875d7a2

    private external fun addResourceHandler(
        selfPtr: Long,
        path: String,
        handler: ResourceHandler,
        filterGroup: Byte
    ): AddResourceHandlerResult

    private external fun removeResourceHandler(handlerNativeReference: Long): Int

    private external fun attachFilter(selfPtr: Long, filterPrt: Long)
}<|MERGE_RESOLUTION|>--- conflicted
+++ resolved
@@ -17,13 +17,9 @@
 import io.reactivex.Scheduler
 import io.reactivex.Single
 import io.reactivex.schedulers.Schedulers
-<<<<<<< HEAD
-import timber.log.Timber
-=======
 import java.lang.ref.SoftReference
 import timber.log.Timber
 import java.lang.ref.WeakReference
->>>>>>> 3875d7a2
 import java.util.concurrent.Executors
 import java.util.concurrent.LinkedBlockingQueue
 import java.util.concurrent.ThreadPoolExecutor
@@ -54,11 +50,7 @@
     private var ggStack: Stack? = null
     private val resourceHandlerMap = mutableMapOf<String, Long>()
     val requestFilter: CoapGroupRequestFilter = CoapGroupRequestFilter()
-<<<<<<< HEAD
-    private val initialized = AtomicBoolean()
-=======
     private val isInitialized = AtomicBoolean()
->>>>>>> 3875d7a2
     private val scheduler : Scheduler = customScheduler ?: Schedulers.from(
         Executors.unconfigurableExecutorService(
             ThreadPoolExecutor(
@@ -75,11 +67,7 @@
         thisPointerWrapper = create()
         if (thisPointerWrapper.isNotNull()) {
             attachFilter(thisPointerWrapper, requestFilter.thisPointerWrapper)
-<<<<<<< HEAD
-            initialized.set(true)
-=======
             isInitialized.set(true)
->>>>>>> 3875d7a2
         }
     }
 
@@ -92,17 +80,8 @@
                 responseForBlockwise(
                     selfPtr = thisPointerWrapper,
                     request = request,
-<<<<<<< HEAD
-                    responseListener = coapResponseListener)
-                    .also {
-                        coapResponseListener.setCancellable {
-                            cancelResponseForBlockwise(it.nativeResponseListenerReference, !initialized.get())
-                        }
-                    }
-=======
                     responseListener = coapResponseListener
                 )
->>>>>>> 3875d7a2
             } else {
                 coapResponseListener = SingleCoapResponseListener(
                     request, emitter, WeakReference(ggStack))
@@ -117,18 +96,9 @@
                  * Only call native cancel method if request was added successfully (resultCode >= 0)
                  * and we have not already received complete response
                  */
-<<<<<<< HEAD
-                if (initialized.get() && responseForResult.resultCode >= 0 && !coapResponseListener.isComplete()) {
-                    if (!request.forceNonBlockwise) {
-                        cancelResponseForBlockwise(responseForResult.nativeResponseListenerReference, canceled = false)
-                    } else {
-                        cancelResponseFor(responseForResult.nativeResponseListenerReference)
-                    }
-=======
                 if (responseForResult.resultCode >= 0 &&
                     !coapResponseListener.isComplete() ) {
                     coapResponseListener.cleanupNativeListener()
->>>>>>> 3875d7a2
                 }
             }
         }.observeOn(scheduler)
@@ -156,13 +126,9 @@
                     emitter.onError(
                         CoapEndpointException(
                             error = result.resultCode,
-<<<<<<< HEAD
-                            message = "Error registering resource handler for path: $path"
-=======
                             message = "Error registering resource handler for path: $path",
                             lastStackEvent = ggStack?.lastStackEvent?.eventId?:-1,
                             lastDtlsState = ggStack?.lastDtlsState?.value?:-1,
->>>>>>> 3875d7a2
                         )
                     )
                 } else {
@@ -255,7 +221,6 @@
     private external fun create(): Long
 
     private external fun attach(selfPtr: Long, sourcePtr: Long, sinkPtr: Long)
-<<<<<<< HEAD
 
     private external fun detach(selfPtr: Long, sourcePtr: Long)
 
@@ -271,38 +236,11 @@
         responseListener: CoapResponseListener
     ): ResponseForResult
 
-    private external fun cancelResponseFor(nativeResponseListenerReference: Long): Int
-
-    private external fun responseForBlockwise(
-=======
-
-    private external fun detach(selfPtr: Long, sourcePtr: Long)
-
-    private external fun asDataSource(selfPtr: Long = thisPointerWrapper): Long
-
-    private external fun asDataSink(selfPtr: Long = thisPointerWrapper): Long
-
-    private external fun destroy(selfPtr: Long)
-
-    private external fun responseFor(
->>>>>>> 3875d7a2
-        selfPtr: Long,
-        request: OutgoingRequest,
-        responseListener: CoapResponseListener
-    ): ResponseForResult
-
-<<<<<<< HEAD
-    private external fun cancelResponseForBlockwise(
-        nativeResponseListenerReference: Long,
-        canceled: Boolean
-    ): Int
-=======
     private external fun responseForBlockwise(
         selfPtr: Long,
         request: OutgoingRequest,
         responseListener: CoapResponseListener
     ): ResponseForResult
->>>>>>> 3875d7a2
 
     private external fun addResourceHandler(
         selfPtr: Long,
