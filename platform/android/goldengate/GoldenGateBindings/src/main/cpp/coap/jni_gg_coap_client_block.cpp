// Copyright 2017-2020 Fitbit, Inc
// SPDX-License-Identifier: Apache-2.0

#include <string.h>
<<<<<<< HEAD
#include <logging/jni_gg_logging.h>
#include <util/jni_gg_native_reference.h>
#include <util/jni_gg_utils.h>
#include <xp/loop/gg_loop.h>
#include <xp/coap/gg_coap.h>
#include <xp/coap/gg_coap_blockwise.h>
#include <xp/common/gg_memory.h>
#include <xp/coap/gg_coap_message.h>
=======
#include "platform/android/goldengate/GoldenGateBindings/src/main/cpp/coap/jni_gg_coap_client_common.h"
#include "platform/android/goldengate/GoldenGateBindings/src/main/cpp/coap/jni_gg_coap_common.h"
#include "platform/android/goldengate/GoldenGateBindings/src/main/cpp/jni_gg_loop.h"
#include "platform/android/goldengate/GoldenGateBindings/src/main/cpp/logging/jni_gg_logging.h"
#include "platform/android/goldengate/GoldenGateBindings/src/main/cpp/util/jni_gg_native_reference.h"
#include "platform/android/goldengate/GoldenGateBindings/src/main/cpp/util/jni_gg_utils.h"
#include "xp/loop/gg_loop.h"
#include "xp/coap/gg_coap.h"
#include "xp/coap/gg_coap_blockwise.h"
#include "xp/common/gg_memory.h"
#include "xp/coap/gg_coap_message.h"
>>>>>>> 3875d7a2

extern "C" {

// class names
#define COAP_REQUEST_BLOCK_DATA_SOURCE_CREATOR_CLASSNAME "com/fitbit/goldengate/bindings/coap/block/CoapRequestBlockDataSourceCreator"
#define BLOCK_DATA_SOURCE_CLASS_NAME "com/fitbit/goldengate/bindings/coap/block/BlockDataSource"
#define BLOCK_SIZE_CLASS_NAME "com/fitbit/goldengate/bindings/coap/block/BlockDataSource$BlockSize"

// method names
#define BLOCK_DATA_SOURCE_GET_DATA_SIZE_NAME "getDataSize"
#define BLOCK_DATA_SOURCE_GET_DATA_NAME "getData"
#define BLOCK_SIZE_GET_SIZE_NAME "getSize"
#define BLOCK_SIZE_GET_MORE_NAME "getMore"
#define BLOCK_SIZE_GET_REQUEST_IN_RANGE_NAME "getRequestInRange"
#define BLOCK_DATA_SOURCE_CREATOR_CREATE_NAME "create"

// method signature
#define BLOCK_DATA_SOURCE_GET_DATA_SIZE_SIG "(II)L" BLOCK_SIZE_CLASS_NAME ";"
#define BLOCK_DATA_SOURCE_GET_DATA_SIG "(II)[B"
#define BLOCK_SIZE_GET_SIZE_SIG "()I"
#define BLOCK_SIZE_GET_MORE_SIG "()Z"
#define BLOCK_SIZE_GET_REQUEST_IN_RANGE_SIG "()Z"
#define BLOCK_DATA_SOURCE_CREATOR_CREATE_SIG \
    "(L" COAP_OUTGOING_REQUEST_CLASS_NAME ";)L" BLOCK_DATA_SOURCE_CLASS_NAME ";"

/**
 * struct that implements GG_CoapBlockwiseResponseListener which is invoked when a response
 * for blockwise message is received
 */
typedef struct {
    GG_IMPLEMENTS(GG_CoapBlockwiseResponseListener);
    GG_IMPLEMENTS(GG_CoapBlockSource);

    // Reference to native CoAP endpoint, used to send and receive messages
    GG_CoapEndpoint *endpoint;

    // Instance of outgoing request object
    jobject request;
    // Callback reference on which result for the request is returned
    jobject listener;
    // Local reference to determine if we have received first block or not
    jboolean started_streaming;

    // Contains reference to [BlockDataSource] if outgoing request has payload, else NULL
    jobject block_source;

    // Parameter will contain handle to coap request, that may be used subsequently to cancel the request.
    GG_CoapRequestHandle request_handle;
} ResponseListenerBlockwise;

typedef struct {
    ResponseListenerBlockwise *responseListener;
    jboolean canceled;
} CancelResponseForBlockwiseArgs;

/**
 * Send a blockwise request to coap server. Must be called from GetLoop thread
 *
 * @param _args object on which this method is invoked.
 * @thread GG Loop
 */
static GG_Result CoapEndpoint_ResponseFor_Blockwise(void *_args) {
    ResponseListenerBlockwise *args = (ResponseListenerBlockwise *) _args;

    JNIEnv *env = Loop_GetJNIEnv();

    // get method
    GG_CoapMethod method = CoapEndpoint_GG_CoapMethod_From_Request_Object(env, args->request);

    // get options params
    unsigned int options_count = CoapEndpoint_OptionSize_From_Message_Object(env, args->request);
    GG_CoapMessageOptionParam options[options_count];
    CoapEndpoint_GG_CoapMessageOptionParam_From_Message_Object(
            env,
            args->request,
            options,
            options_count);

    /**
     * payload_source is generally NULL for GET method or when user does not provide it. This check
     * here is to ensure that we pass NULL to Coap send(which is a requirement for that call) with
     * assumption that upstream always send NULL payload for GET call (see [CoapRequestBlockDataSourceCreator])
     */
    GG_CoapBlockSource *payload_source = NULL;
    if (args->block_source) {
        payload_source = GG_CAST(args, GG_CoapBlockSource);
    }

    // get CoAP client parameters
    GG_CoapClientParameters coap_client_parameters = {0};
    coap_client_parameters.max_resend_count =
            (size_t)CoapEndpoint_GG_CoapMaxResendCount_From_Request_Object(
                    env,
                    args->request);
    coap_client_parameters.ack_timeout =
            (size_t)CoapEndpoint_GG_CoapAckTimeout_From_Request_Object(
                    env,
                    args->request);

    GG_Result result = GG_CoapEndpoint_SendBlockwiseRequest(
            args->endpoint,
            method,
            options,
            options_count,
            payload_source,
            0,
            &coap_client_parameters,
            GG_CAST(args, GG_CoapBlockwiseResponseListener),
            &args->request_handle);

    CoapEndpoint_ReleaseOptionParam(options, options_count);

    return result;
}

/**
 * Helper to free response object
 *
 * @param self object on which this method is invoked.
 * @thread GG Loop
 */
static void CoapEndpoint_FreeResponseObject(
        ResponseListenerBlockwise *self
) {
    if (self) {
        JNIEnv *env = Loop_GetJNIEnv();
        if (self->request) {
            env->DeleteGlobalRef(self->request);
        }
        if (self->listener) {
            env->DeleteGlobalRef(self->listener);
        }
        if (self->block_source) {
            env->DeleteGlobalRef(self->block_source);
        }
        GG_ClearAndFreeObject(self, 2);
    }
}

/**
 * Helper target for Loop_InvokeSync that runs on the GG Loop thread.
 *
 * @param _args the ResponseListenerBlockwise struct to clean up
 * @return GG_SUCCESS always
 * @thread GG Loop
 */
static GG_Result CoapEndpoint_Cleanup_Wrapper(void *_args) {
    ResponseListenerBlockwise *args = (ResponseListenerBlockwise *) _args;
    CoapEndpoint_FreeResponseObject(args);
    return GG_SUCCESS;
}

/**
 * Cancel existing/ongoing CoAP request. Must be called from GetLoop thread
 * @thread GG Loop
 */
static GG_Result CoapEndpoint_CancelResponseFor_Blockwise(void *_args) {
    CancelResponseForBlockwiseArgs *args = (CancelResponseForBlockwiseArgs *) _args;

    if (!args->canceled){
        // ----------------------------------------------
        // args->responseListener may have been freed. We can check its fields for null, but if that memory has been reused
        // who knows what might happen.
        //--------------------------------------------------
        if (args->responseListener->endpoint != NULL &&
            args->responseListener->request_handle != GG_COAP_INVALID_REQUEST_HANDLE) {
            GG_Result result = GG_CoapEndpoint_CancelBlockwiseRequest(
                    args->responseListener->endpoint,
                    args->responseListener->request_handle);
<<<<<<< HEAD
            if (GG_SUCCEEDED(result)) {
                CoapEndpoint_OnResponseCompleteCleanup_Blockwise(args->responseListener);
            }
=======

            CoapEndpoint_FreeResponseObject(args->responseListener);
>>>>>>> 3875d7a2
            return result;
        }
        return GG_ERROR_INVALID_STATE;
    } else {
<<<<<<< HEAD
        CoapEndpoint_OnResponseCompleteCleanup_Blockwise(args->responseListener);
=======
        CoapEndpoint_FreeResponseObject(args->responseListener);
>>>>>>> 3875d7a2
        return GG_SUCCESS;
    }
}

/**
 * Method called when a response is received for blockwise request.
 *
 * @param _self object on which this method is invoked.
 * @param block_info Details about a block of data.
 * @param block_message CoAP message
 * @thread GG Loop
 */
static void CoapEndpoint_OnResponse_Blockwise(
        GG_CoapBlockwiseResponseListener *_self,
        GG_CoapMessageBlockInfo *block_info,
        GG_CoapMessage *block_message) {
    ResponseListenerBlockwise *self = GG_SELF(
            ResponseListenerBlockwise,
            GG_CoapBlockwiseResponseListener);
    GG_ASSERT(self->listener);

    JNIEnv *env = Loop_GetJNIEnv();

    if (self->started_streaming == JNI_FALSE) {
        self->started_streaming = JNI_TRUE;

        if (block_info->offset != 0) {
            // was waiting for start, but did not receive first block
            CoapEndpoint_OnError_Caller(
                    env,
                    self->listener,
                    GG_ERROR_INTERNAL,
                    "Message start block out of order");
            return;
        }
    }

    // invoke callback listener with single response message
    CoapEndpoint_OnNext_Caller(self->listener, block_message);

    // onNext callback may clean up listener object in error scenarios
    // we need to verify if listener reference is still valid before invoking
    // onComplete callback
    if (!block_info->more && self->listener) {
        // call onComplete
        CoapEndpoint_OnComplete_Caller(self->listener);
    }
}

/**
 * Callback invoked when there is a error in requesting a coap resource
 *
 * @param _self object on which this method is invoked.
 * @param error Error code
 * @param message Error message text (may be NULL).
 * @thread GG Loop
 */
static void CoapEndpoint_OnError_Blockwise(
        GG_CoapBlockwiseResponseListener *_self,
        GG_Result error,
        const char *message) {
    ResponseListenerBlockwise *self = GG_SELF(
            ResponseListenerBlockwise,
            GG_CoapBlockwiseResponseListener);
    GG_ASSERT(self->listener);

    JNIEnv *env = Loop_GetJNIEnv();

    // call onError on listener callback
    CoapEndpoint_OnError_Caller(
            env,
            self->listener,
            error,
            message);
}

/**
 * Helper to get value of [BlockSize] from given instance of [BlockDataSource]
 * @thread GG Loop
 */
static jobject CoapEndpoint_BlockSize_Object_From_BlockSource_Object(
        JNIEnv *env,
        jobject block_source,
        size_t offset,
        size_t *data_size
) {
    jclass block_source_class = env->FindClass(BLOCK_DATA_SOURCE_CLASS_NAME);
    GG_ASSERT(block_source_class);

    jmethodID block_source_get_data_size_id = env->GetMethodID(
            block_source_class,
            BLOCK_DATA_SOURCE_GET_DATA_SIZE_NAME,
            BLOCK_DATA_SOURCE_GET_DATA_SIZE_SIG);
    GG_ASSERT(block_source_get_data_size_id);

    jobject block_size_object = env->CallObjectMethod(
            block_source,
            block_source_get_data_size_id,
            offset,
            *data_size);
    GG_ASSERT(block_size_object);

    env->DeleteLocalRef(block_source_class);

    return block_size_object;
}

/**
 * Helper to get value of [BlockSize.size]
 *
 * @thread GG Loop
 */
static int CoapEndpoint_DataSize_From_BlockSource_Object(
        JNIEnv *env,
        jclass block_size_class,
        jobject block_size_object
) {
    jmethodID block_size_get_size_id = env->GetMethodID(
            block_size_class,
            BLOCK_SIZE_GET_SIZE_NAME,
            BLOCK_SIZE_GET_SIZE_SIG);
    GG_ASSERT(block_size_get_size_id);

    return env->CallIntMethod(
            block_size_object,
            block_size_get_size_id);
}

/**
 * Helper to get value of [BlockSize.more]
 *
 * @thread GG Loop
 */
static bool CoapEndpoint_HasMoreData_From_BlockSource_Object(
        JNIEnv *env,
        jclass block_size_class,
        jobject block_size_object
) {
    jmethodID block_size_get_more_id = env->GetMethodID(
            block_size_class,
            BLOCK_SIZE_GET_MORE_NAME,
            BLOCK_SIZE_GET_MORE_SIG);
    GG_ASSERT(block_size_get_more_id);

    return env->CallBooleanMethod(
            block_size_object,
            block_size_get_more_id);
}

/**
 * Helper to get value of [BlockSize.requestInRange]
 *
 * @thread GG Loop
 */
static bool CoapEndpoint_RequestInRange_From_BlockSource_Object(
        JNIEnv *env,
        jclass block_size_class,
        jobject block_size_object
) {
    jmethodID block_size_get_request_in_range_id = env->GetMethodID(
            block_size_class,
            BLOCK_SIZE_GET_REQUEST_IN_RANGE_NAME,
            BLOCK_SIZE_GET_REQUEST_IN_RANGE_SIG);
    GG_ASSERT(block_size_get_request_in_range_id);

    return env->CallBooleanMethod(
            block_size_object,
            block_size_get_request_in_range_id);
}

/**
 * Get the data size for a given block.
 *
 * @param _self object on which this method is invoked.
 * @param offset The offset from which to read the data.
 * @param data_size [in,out] data_size The number of bytes to read from that data.
 * @param more [out] more Whether there's more data to read.
 * @return GG_SUCCESS if the requested block was not outside of the range.
 * @thread GG Loop
 */
static GG_Result CoapEndpoint_GetDataSize_Blockwise(
        GG_CoapBlockSource *_self,
        size_t offset,
        size_t *data_size,
        bool *more) {
    ResponseListenerBlockwise *self = GG_SELF(ResponseListenerBlockwise, GG_CoapBlockSource);
    GG_ASSERT(self->block_source);

    JNIEnv *env = Loop_GetJNIEnv();
    jclass block_size_class = env->FindClass(BLOCK_SIZE_CLASS_NAME);
    GG_ASSERT(block_size_class);

    jobject block_size_object = CoapEndpoint_BlockSize_Object_From_BlockSource_Object(
            env,
            self->block_source,
            offset,
            data_size);
    GG_ASSERT(block_size_object);

    bool request_in_range = CoapEndpoint_RequestInRange_From_BlockSource_Object(
            env,
            block_size_class,
            block_size_object);
    if (request_in_range) {
        *data_size = (size_t) CoapEndpoint_DataSize_From_BlockSource_Object(
                env,
                block_size_class,
                block_size_object);
        *more = CoapEndpoint_HasMoreData_From_BlockSource_Object(
                env,
                block_size_class,
                block_size_object);
    }

    env->DeleteLocalRef(block_size_class);
    env->DeleteLocalRef(block_size_object);

    return request_in_range ? GG_SUCCESS : GG_ERROR_OUT_OF_RANGE;
}

/**
 * Helper to get requested block data from [BlockSource]
 *
 * @thread GG Loop
 */
static jbyteArray CoapEndpoint_GetBlockBytes_From_BlockSource_Object(
        JNIEnv *env,
        jobject block_source,
        size_t offset,
        size_t data_size
) {
    jclass block_source_class = env->FindClass(BLOCK_DATA_SOURCE_CLASS_NAME);
    GG_ASSERT(block_source_class);
    jmethodID block_source_get_data_id = env->GetMethodID(
            block_source_class,
            BLOCK_DATA_SOURCE_GET_DATA_NAME,
            BLOCK_DATA_SOURCE_GET_DATA_SIG);
    GG_ASSERT(block_source_get_data_id);

    jobject block_data_object = env->CallObjectMethod(
            block_source,
            block_source_get_data_id,
            offset,
            data_size);
    GG_ASSERT(block_data_object);

    env->DeleteLocalRef(block_source_class);

    return (jbyteArray) block_data_object;
}

/**
 * Get the data for a given block.
 *
 * @param _self The object on which this method is invoked.
 * @param offset The offset of the requested block in bytes.
 * @param data_size The size of the requested block in bytes.
 * @param data Pointer to the buffer in which the block data should be copied.
 * @return GG_SUCCESS if the data for the requested block could be copied, or a negative error code.
 * @thread GG Loop
 */
static GG_Result CoapEndpoint_GetData_Blockwise(
        GG_CoapBlockSource *_self,
        size_t offset,
        size_t data_size,
        void *data) {
    ResponseListenerBlockwise *self = GG_SELF(ResponseListenerBlockwise, GG_CoapBlockSource);
    GG_ASSERT(self->block_source);

    JNIEnv *env = Loop_GetJNIEnv();
    jbyteArray block_data_object = CoapEndpoint_GetBlockBytes_From_BlockSource_Object(
            env,
            self->block_source,
            offset,
            data_size);
    jbyte *block_byte_array = env->GetByteArrayElements(block_data_object, NULL);
    GG_ASSERT(block_byte_array);
    int block_byte_array_size = env->GetArrayLength(block_data_object);

    // return requested block data
    data = memcpy(data, block_byte_array, (size_t) block_byte_array_size);

    env->ReleaseByteArrayElements(block_data_object, block_byte_array, JNI_ABORT);
    env->DeleteLocalRef(block_data_object);

    return GG_SUCCESS;
}

/**
 * Creates a new global [BlockDataSource] object if a request has body
 *
 * @param self instance of ResponseListenerBlockwise that will get its data source object created
 * @thread any
 */
static void CoapEndpoint_BlockSource_From_RequestListener(
        JNIEnv *env,
        ResponseListenerBlockwise *self
) {
    GG_ASSERT(self->request);

    jclass block_source_creator_class = env->FindClass(COAP_REQUEST_BLOCK_DATA_SOURCE_CREATOR_CLASSNAME);
    GG_ASSERT(block_source_creator_class);
    jclass block_source_class = env->FindClass(BLOCK_DATA_SOURCE_CLASS_NAME);
    GG_ASSERT(block_source_class);

    jmethodID block_source_creator_create_id = env->GetMethodID(
            block_source_creator_class,
            BLOCK_DATA_SOURCE_CREATOR_CREATE_NAME,
            BLOCK_DATA_SOURCE_CREATOR_CREATE_SIG);
    GG_ASSERT(block_source_creator_create_id);

    jmethodID block_source_creator_constructor = env->GetMethodID(
            block_source_creator_class,
            CONSTRUCTOR_NAME,
            DEFAULT_CONSTRUCTOR_SIG);
    GG_ASSERT(block_source_creator_constructor);

    jobject block_source_creator_object = env->NewObject(
            block_source_creator_class,
            block_source_creator_constructor);
    GG_ASSERT(block_source_creator_object);

    jobject block_source_object = env->CallObjectMethod(
            block_source_creator_object,
            block_source_creator_create_id,
            self->request);

    if (block_source_object) {
        self->block_source = env->NewGlobalRef(block_source_object);
    }

    env->DeleteLocalRef(block_source_creator_class);
    env->DeleteLocalRef(block_source_class);
    env->DeleteLocalRef(block_source_creator_object);
    env->DeleteLocalRef(block_source_object);
}

// Blockwise response Implementation for GG_CoapBlockwiseResponseListener interface
GG_IMPLEMENT_INTERFACE(BlockListener, GG_CoapBlockwiseResponseListener) {
        .OnResponseBlock = CoapEndpoint_OnResponse_Blockwise,
        .OnError         = CoapEndpoint_OnError_Blockwise};

// Blockwise response Implementation for GG_CoapBlockSource interface
GG_IMPLEMENT_INTERFACE(BlockListener, GG_CoapBlockSource) {
        .GetDataSize = CoapEndpoint_GetDataSize_Blockwise,
        .GetData = CoapEndpoint_GetData_Blockwise};

/**
 * Send a blockwise request to coap server.
 *
 * @param _endpoint reference to native stack service object
 * @param _request coap request object
 * @param _listener response listener on which result will be delivered
 * @thread any
 */
JNIEXPORT jobject
JNICALL
Java_com_fitbit_goldengate_bindings_coap_CoapEndpoint_responseForBlockwise(
        JNIEnv *env,
        jobject thiz,
        jlong _endpoint_wrapper,
        jobject _request,
        jobject _listener
) {

    GG_ASSERT(_endpoint_wrapper);
    GG_ASSERT(_request);
    GG_ASSERT(_listener);

    NativeReferenceWrapper *endpoint_wrapper = (NativeReferenceWrapper *) (intptr_t) _endpoint_wrapper;
    GG_ASSERT(endpoint_wrapper);
    GG_CoapEndpoint *endpoint = (GG_CoapEndpoint*)endpoint_wrapper->pointer;
    GG_ASSERT(endpoint);

    ResponseListenerBlockwise *request_for_args = (ResponseListenerBlockwise *) GG_AllocateZeroMemory(
            sizeof(ResponseListenerBlockwise));
    if (request_for_args == NULL) {
        CoapEndpoint_OnError_Caller(
                env,
                _listener,
                GG_ERROR_OUT_OF_MEMORY,
                "Failed to initialize memory");
        return CoapEndpoint_ResponseForResult_Object_From_Values(env, GG_ERROR_OUT_OF_MEMORY, 0);
    }

    request_for_args->endpoint = endpoint;
    request_for_args->request = env->NewGlobalRef(_request);
    request_for_args->listener = env->NewGlobalRef(_listener);
    request_for_args->started_streaming = JNI_FALSE;
    request_for_args->request_handle = 0;

    // create a data source if request has body (limited to PUT and POST calls)
    CoapEndpoint_BlockSource_From_RequestListener(env, request_for_args);

    GG_SET_INTERFACE(request_for_args, BlockListener, GG_CoapBlockwiseResponseListener);
    GG_SET_INTERFACE(request_for_args, BlockListener, GG_CoapBlockSource);

    GG_Result result;
    Loop_InvokeSync(CoapEndpoint_ResponseFor_Blockwise, request_for_args, &result);
    if (GG_FAILED(result)) {
        CoapEndpoint_OnError_Caller(
                env,
                _listener,
                result,
                "Failed to invoke responseFor handler");
        GG_Result cleanupResult;
        Loop_InvokeSync(CoapEndpoint_Cleanup_Wrapper, request_for_args, &cleanupResult);

        return CoapEndpoint_ResponseForResult_Object_From_Values(env, result, 0);
    }

  CoapEndpoint_SetNativeListenerReference(env, _listener, request_for_args);

    return CoapEndpoint_ResponseForResult_Object_From_Values(
            env,
            result,
            request_for_args);
}

/**
 * Cancel any pending Coap request and clean up [ResponseListenerBlockwise] object
 *
 * @param _response_listener object holding reference to [CoapResponseListener] creating from responseFor call
 * @param _canceled set to true if the ongoing blockwise coap request has been canceled
 * @thread any
 */
JNIEXPORT jint
JNICALL
<<<<<<< HEAD
Java_com_fitbit_goldengate_bindings_coap_CoapEndpoint_cancelResponseForBlockwise(
        JNIEnv *env,
        jobject thiz,
        jlong _response_listener,
        jboolean _canceled
=======
Java_com_fitbit_goldengate_bindings_coap_block_BlockwiseCoapResponseListener_cancelResponseForBlockwise(
    JNIEnv *env,
    jobject thiz,
    jlong _response_listener,
    jboolean _canceled
>>>>>>> 3875d7a2
) {
    ResponseListenerBlockwise *response_listener = (ResponseListenerBlockwise *) (intptr_t) _response_listener;
    GG_ASSERT(response_listener);

    CancelResponseForBlockwiseArgs args = {
<<<<<<< HEAD
            .responseListener = response_listener,
            .canceled = _canceled
=======
        .responseListener = response_listener,
        .canceled = _canceled
>>>>>>> 3875d7a2
    };

    GG_Result result;
    Loop_InvokeSync(CoapEndpoint_CancelResponseFor_Blockwise, &args, &result);
    return result;
}

}<|MERGE_RESOLUTION|>--- conflicted
+++ resolved
@@ -2,16 +2,6 @@
 // SPDX-License-Identifier: Apache-2.0
 
 #include <string.h>
-<<<<<<< HEAD
-#include <logging/jni_gg_logging.h>
-#include <util/jni_gg_native_reference.h>
-#include <util/jni_gg_utils.h>
-#include <xp/loop/gg_loop.h>
-#include <xp/coap/gg_coap.h>
-#include <xp/coap/gg_coap_blockwise.h>
-#include <xp/common/gg_memory.h>
-#include <xp/coap/gg_coap_message.h>
-=======
 #include "platform/android/goldengate/GoldenGateBindings/src/main/cpp/coap/jni_gg_coap_client_common.h"
 #include "platform/android/goldengate/GoldenGateBindings/src/main/cpp/coap/jni_gg_coap_common.h"
 #include "platform/android/goldengate/GoldenGateBindings/src/main/cpp/jni_gg_loop.h"
@@ -23,7 +13,6 @@
 #include "xp/coap/gg_coap_blockwise.h"
 #include "xp/common/gg_memory.h"
 #include "xp/coap/gg_coap_message.h"
->>>>>>> 3875d7a2
 
 extern "C" {
 
@@ -193,23 +182,13 @@
             GG_Result result = GG_CoapEndpoint_CancelBlockwiseRequest(
                     args->responseListener->endpoint,
                     args->responseListener->request_handle);
-<<<<<<< HEAD
-            if (GG_SUCCEEDED(result)) {
-                CoapEndpoint_OnResponseCompleteCleanup_Blockwise(args->responseListener);
-            }
-=======
 
             CoapEndpoint_FreeResponseObject(args->responseListener);
->>>>>>> 3875d7a2
             return result;
         }
         return GG_ERROR_INVALID_STATE;
     } else {
-<<<<<<< HEAD
-        CoapEndpoint_OnResponseCompleteCleanup_Blockwise(args->responseListener);
-=======
         CoapEndpoint_FreeResponseObject(args->responseListener);
->>>>>>> 3875d7a2
         return GG_SUCCESS;
     }
 }
@@ -638,31 +617,18 @@
  */
 JNIEXPORT jint
 JNICALL
-<<<<<<< HEAD
-Java_com_fitbit_goldengate_bindings_coap_CoapEndpoint_cancelResponseForBlockwise(
-        JNIEnv *env,
-        jobject thiz,
-        jlong _response_listener,
-        jboolean _canceled
-=======
 Java_com_fitbit_goldengate_bindings_coap_block_BlockwiseCoapResponseListener_cancelResponseForBlockwise(
     JNIEnv *env,
     jobject thiz,
     jlong _response_listener,
     jboolean _canceled
->>>>>>> 3875d7a2
 ) {
     ResponseListenerBlockwise *response_listener = (ResponseListenerBlockwise *) (intptr_t) _response_listener;
     GG_ASSERT(response_listener);
 
     CancelResponseForBlockwiseArgs args = {
-<<<<<<< HEAD
-            .responseListener = response_listener,
-            .canceled = _canceled
-=======
         .responseListener = response_listener,
         .canceled = _canceled
->>>>>>> 3875d7a2
     };
 
     GG_Result result;
