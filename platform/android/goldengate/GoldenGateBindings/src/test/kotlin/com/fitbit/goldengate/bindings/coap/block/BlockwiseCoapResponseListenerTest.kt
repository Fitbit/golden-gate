--- conflicted
+++ resolved
@@ -38,15 +38,6 @@
     }
     private val mockSingleEmitter = mock<SingleEmitter<IncomingResponse>>()
     private val mockDecoder = mock<ExtendedErrorDecoder>()
-<<<<<<< HEAD
-    private val mockCancellable = mock<() -> Unit>()
-
-    private val listener = BlockwiseCoapResponseListener(
-            mockRequest,
-            mockSingleEmitter,
-            mockDecoder
-    ).also { it.setCancellable(mockCancellable) }
-=======
     private val isResponseObjectCleanUpNeeded = AtomicBoolean()
 
     private val listener = BlockwiseCoapResponseListener(
@@ -56,7 +47,6 @@
         WeakReference(null),
         mockDecoder,
     )
->>>>>>> 3875d7a2
 
     private val testCode = ResponseCode.created
     private val testData = "Hello,".toByteArray()
@@ -196,11 +186,6 @@
 
         // cancel the body stream; set cancelled = true
         response.body.asData().test(true)
-<<<<<<< HEAD
-
-        verify(mockCancellable).invoke()
-=======
->>>>>>> 3875d7a2
     }
 
     @Test
@@ -215,11 +200,6 @@
 
         // cancel the body stream; set cancelled = true
         response.body.asData().test(true)
-<<<<<<< HEAD
-
-        verify(mockCancellable).invoke()
-=======
->>>>>>> 3875d7a2
     }
 
     private fun verifySuccessSignalOnResponseEmitter(): IncomingResponse {
