// Copyright 2017-2020 Fitbit, Inc
// SPDX-License-Identifier: Apache-2.0

package com.fitbit.goldengate.bindings.coap.block

import com.fitbit.goldengate.bindings.coap.CoapEndpointException
import com.fitbit.goldengate.bindings.coap.CoapEndpointResponseException
import com.fitbit.goldengate.bindings.coap.data.ExtendedError
import com.fitbit.goldengate.bindings.coap.data.ExtendedErrorDecoder
import com.fitbit.goldengate.bindings.coap.data.IncomingResponse
import com.fitbit.goldengate.bindings.coap.data.Options
import com.fitbit.goldengate.bindings.coap.data.OutgoingRequest
import com.fitbit.goldengate.bindings.coap.data.RawResponseMessage
import com.fitbit.goldengate.bindings.coap.data.ResponseCode
import com.nhaarman.mockitokotlin2.any
import com.nhaarman.mockitokotlin2.argumentCaptor
import com.nhaarman.mockitokotlin2.doReturn
import com.nhaarman.mockitokotlin2.mock
import com.nhaarman.mockitokotlin2.times
import com.nhaarman.mockitokotlin2.verify
import com.nhaarman.mockitokotlin2.verifyNoMoreInteractions
import com.nhaarman.mockitokotlin2.whenever
import io.reactivex.Observer
import io.reactivex.SingleEmitter
import org.junit.Assert.assertEquals
import org.junit.Test
import java.util.Arrays
import java.util.concurrent.atomic.AtomicBoolean
import kotlin.test.assertFalse
import kotlin.test.assertTrue

class BlockwiseCoapResponseListenerTest {
    private val mockProgressObserver = mock<Observer<Int>>()
    private val mockRequest = mock<OutgoingRequest> {
        on { progressObserver } doReturn mockProgressObserver
        on { expectSuccess } doReturn  true
    }
    private val mockSingleEmitter = mock<SingleEmitter<IncomingResponse>>()
    private val mockDecoder = mock<ExtendedErrorDecoder>()
<<<<<<< HEAD
    private val mockCancellable = mock<() -> Unit>()
=======
    private val isResponseObjectCleanUpNeeded = AtomicBoolean()
>>>>>>> c9eff7e3

    private val listener = BlockwiseCoapResponseListener(
            mockRequest,
            mockSingleEmitter,
<<<<<<< HEAD
            mockDecoder
    ).also { it.setCancellable(mockCancellable) }
=======
            isResponseObjectCleanUpNeeded,
            mockDecoder,
    )
>>>>>>> c9eff7e3

    private val testCode = ResponseCode.created
    private val testData = "Hello,".toByteArray()
    private val testOptions = Options()
    private val testMessage = RawResponseMessage(testCode, testOptions, testData)

    @Test
    fun shouldNotSignalForAckCallback() {
        listener.onAck()

        verifyNoMoreInteractions(mockSingleEmitter)
    }

    @Test
    fun shouldSignalErrorForErrorCallback() {
        listener.onError(1, "error message")

        verify(mockSingleEmitter).onError(any<CoapEndpointException>())
        verify(mockProgressObserver).onError(any<CoapEndpointException>())
    }

    @Test
    fun shouldOnlySignalResponseListenerAndNotBodyOnFirstOnNextCallback() {

        listener.onNext(testMessage)

        assert(listener.isComplete())

        val response = verifySuccessSignalOnResponseEmitter()
        assertEquals(testCode, response.responseCode)

        verify(mockSingleEmitter).onSuccess(any())
        response.body.asData().test()
                .assertNotComplete()
        verify(mockProgressObserver,times(0)).onComplete()
    }

    @Test
    fun shouldSignalResponseListenerAndBodyOnNextAndCompleteCallback() {

        listener.onNext(testMessage)
        listener.onComplete()

        assert(listener.isComplete())

        val response = verifySuccessSignalOnResponseEmitter()
        assertEquals(testCode, response.responseCode)

        verify(mockSingleEmitter).onSuccess(any())
        response.body.asData().test()
                .assertValue { Arrays.equals(testData, it) }
        verify(mockProgressObserver).onComplete()
    }

    @Test
    fun shouldNotSignalResponseListenerOnOnlyOnCompleteCallback() {

        listener.onComplete()

        assertFalse(listener.isComplete())
        verifyNoMoreInteractions(mockSingleEmitter)
    }

    @Test
    fun shouldSignalBodyWithAggregateBlockDataFromOnNextCallback() {
        val testData2 = " World".toByteArray()
        val testMessage2 = RawResponseMessage(testCode, testOptions, testData2)
        val expectedBody = "Hello, World".toByteArray()

        listener.onNext(testMessage)
        listener.onNext(testMessage2)
        listener.onComplete()

        val response = verifySuccessSignalOnResponseEmitter()

        response.body.asData().test()
                .assertValue { Arrays.equals(expectedBody, it) }
        verify(mockProgressObserver).onComplete()
    }

    @Test
    fun shouldSendPartialCachedDataIfFailureBeforeReceivingAllBlocks() {
        // this is the partial data received byt the successful [onNext] calls
        val expectedPartialData = testData

        listener.onNext(testMessage)
        listener.onError(1, "error message")

        val response = verifySuccessSignalOnResponseEmitter()

        response.body.asData().test()
                .assertError {
                    it is CoapEndpointException && Arrays.equals(expectedPartialData, it.partialData)
                }
    }

    @Test
    fun shouldSendErrorIfFailureReceivingFirstBlock() {
        val expectedEmptyPartialData = ByteArray(0)

        // first callback is error without any data received
        listener.onError(1, "error message")

        assertFalse(listener.isComplete())

        val response = verifyFailureSignalOnResponseEmitter()

        // exception has empty data as first block failed
        assertTrue(Arrays.equals(expectedEmptyPartialData, response.partialData))
    }

    @Test
    fun shouldSignalBodyWithErrorIfReceivedErrorMessage() {
        val testData2 = " World".toByteArray()
        val testMessage2 = RawResponseMessage(ResponseCode.internalServerError, testOptions, testData2)

        val mockExtendedError = mock<ExtendedError>()
        whenever( mockDecoder.decode(testMessage2)).doReturn(mockExtendedError)

        listener.onNext(testMessage)
        listener.onNext(testMessage2)

        val response = verifySuccessSignalOnResponseEmitter()

        response.body.asData().test()
            .assertError {
            it is CoapEndpointResponseException && it.responseCode == ResponseCode.internalServerError && it.extendedError == mockExtendedError
        }
        verify(mockProgressObserver).onError(any())
    }

    @Test
    fun shouldCallCancellableWhenBodyStreamIsCancelledAfterReceivingFirstBlock() {
        listener.onNext(testMessage)

        val response = verifySuccessSignalOnResponseEmitter()

        // cancel the body stream; set cancelled = true
        response.body.asData().test(true)
<<<<<<< HEAD

        verify(mockCancellable).invoke()
=======
>>>>>>> c9eff7e3
    }

    @Test
    fun shouldCallCancellableWhenBodyStreamIsCancelledAfterReceivingTwoBlocks() {
        val testData2 = " World".toByteArray()
        val testMessage2 = RawResponseMessage(testCode, testOptions, testData2)

        listener.onNext(testMessage)
        listener.onNext(testMessage2)

        val response = verifySuccessSignalOnResponseEmitter()

        // cancel the body stream; set cancelled = true
        response.body.asData().test(true)
<<<<<<< HEAD

        verify(mockCancellable).invoke()
=======
>>>>>>> c9eff7e3
    }

    private fun verifySuccessSignalOnResponseEmitter(): IncomingResponse {
        val responseCaptor = argumentCaptor<IncomingResponse>()
        verify(mockSingleEmitter).onSuccess(responseCaptor.capture())
        return responseCaptor.firstValue
    }

    private fun verifyFailureSignalOnResponseEmitter(): CoapEndpointException {
        val responseCaptor = argumentCaptor<CoapEndpointException>()
        verify(mockSingleEmitter).onError(responseCaptor.capture())
        return responseCaptor.firstValue
    }
}<|MERGE_RESOLUTION|>--- conflicted
+++ resolved
@@ -37,23 +37,14 @@
     }
     private val mockSingleEmitter = mock<SingleEmitter<IncomingResponse>>()
     private val mockDecoder = mock<ExtendedErrorDecoder>()
-<<<<<<< HEAD
-    private val mockCancellable = mock<() -> Unit>()
-=======
     private val isResponseObjectCleanUpNeeded = AtomicBoolean()
->>>>>>> c9eff7e3
 
     private val listener = BlockwiseCoapResponseListener(
             mockRequest,
             mockSingleEmitter,
-<<<<<<< HEAD
-            mockDecoder
-    ).also { it.setCancellable(mockCancellable) }
-=======
             isResponseObjectCleanUpNeeded,
             mockDecoder,
     )
->>>>>>> c9eff7e3
 
     private val testCode = ResponseCode.created
     private val testData = "Hello,".toByteArray()
@@ -193,11 +184,6 @@
 
         // cancel the body stream; set cancelled = true
         response.body.asData().test(true)
-<<<<<<< HEAD
-
-        verify(mockCancellable).invoke()
-=======
->>>>>>> c9eff7e3
     }
 
     @Test
@@ -212,11 +198,6 @@
 
         // cancel the body stream; set cancelled = true
         response.body.asData().test(true)
-<<<<<<< HEAD
-
-        verify(mockCancellable).invoke()
-=======
->>>>>>> c9eff7e3
     }
 
     private fun verifySuccessSignalOnResponseEmitter(): IncomingResponse {
