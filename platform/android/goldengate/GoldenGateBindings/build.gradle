// Copyright 2017-2020 Fitbit, Inc
// SPDX-License-Identifier: Apache-2.0

plugins {
    id 'com.android.library'
    id 'kotlin-android'
    id 'org.jetbrains.dokka-android'
    id 'com.jfrog.artifactory'
    id 'maven-publish'
}

def packageName = 'com.fitbit.goldengate.bindings'

apply from: '../gg_lib_android_build.gradle'

android {

    defaultConfig {
        ndk {
            abiFilters 'x86', 'x86_64', 'armeabi-v7a', 'arm64-v8a'
        }
        externalNativeBuild {
            cmake {
                ndkVersion project.NDK_VERSION
                arguments "-DGG_ENABLE_UNIT_TESTS=FALSE"
            }
        }
    }
    externalNativeBuild {
        cmake {
            path "CMakeLists.txt"
            version project.CMAKE_VERSION
        }
    }
    sourceSets {
        main {
            /* src directory for the xp shared library. Allows navigation to XP source in Android Studio */
            jni.srcDirs += '../../../../xp/'

            // These two are necessary to point gradle at the .so / .dylib files needed to run the app / unit tests
            jniLibs.srcDirs = ['../../../../xp/build/cmake/android/']
            test.jniLibs.srcDirs = ['../../../../xp/build/cmake/native/']
        }
    }

    packagingOptions {
        pickFirst 'lib/x86_64/libgg.so'
        pickFirst 'lib/x86/libgg.so'
        pickFirst 'lib/armeabi-v7a/libgg.so'
        pickFirst 'lib/arm64-v8a/libgg.so'
    }
<<<<<<< HEAD
=======

    testOptions {
        unitTests.returnDefaultValues = true
    }
>>>>>>> 3875d7a2
}

def unixBuildDir = projectDir.absolutePath + '/.externalNativeBuild/cmake/debug/unix/'

task buildNativeXpLibrary(type: Exec) {
    workingDir projectDir.absolutePath + '../../../../..' //Root dir of golden-gate project
    commandLine 'invoke'
    args 'native.build', '-t', 'gg'
}

task makeUnixBuildDir() {
    def folder = new File(unixBuildDir)
    if (!folder.exists()) {
        folder.mkdirs()
    }
}

task unixCMake(type: Exec) {
    dependsOn buildNativeXpLibrary, makeUnixBuildDir
    workingDir unixBuildDir
    commandLine 'cmake' //just use native cmake; hopefully it's in everyone's PATH
    def ndkDir = android.ndkDirectory
    args "../../../../", //get back from unix build dir to GoldenGateBindings dir.
            "-DGG_ENABLE_UNIT_TESTS=TRUE",
            "-DGG_COVERAGE=TRUE",
            "-DANDROID_NDK=${ndkDir}"
}

task unixMake(type: Exec) {
    dependsOn unixCMake
    workingDir unixBuildDir
    commandLine 'make'
}

task unixClean(type: Delete) {
    delete unixBuildDir
}

project.afterEvaluate {
    if (org.gradle.internal.os.OperatingSystem.current().isUnix()) {
        javaPreCompileDebugUnitTest.dependsOn unixMake
        externalNativeBuildCleanDebug.dependsOn unixClean
    }

    //For reasons I don't understand, when this task is run via being included in the GoldenGateHost app,
    //It doesn't execute because it's erroneously marked as up-to-date. Hardcoding this here until a better
    //solution is found.
    generateJsonModelDebug.outputs.upToDateWhen {false}
}

configurations {
    ktlint
}

dependencies {
    implementation fileTree(dir: 'libs', include: ['*.jar'])
    testImplementation "junit:junit:$JUNIT_VERSION"
    implementation "org.jetbrains.kotlin:kotlin-stdlib:$KOTLIN_VERSION"
    implementation "androidx.annotation:annotation:$ANDROIDX_APPCOMPAT_VERSION"
    implementation "io.reactivex.rxjava2:rxjava:$RXJAVA_VERSION"
    implementation "io.reactivex.rxjava2:rxandroid:$RXANDROID_VERSION"
    implementation "com.squareup.okhttp3:okhttp:$OK_HTTP"
    implementation "com.jakewharton.timber:timber:$TIMBER_VERSION"
    ktlint "com.github.shyiko:ktlint:0.14.0"
    testImplementation "org.mockito:mockito-core:$MOCKITO_VERSION"
    testImplementation "com.nhaarman.mockitokotlin2:mockito-kotlin:$MOCKITO_KOTLIN_VERSION"
    testImplementation "org.jetbrains.kotlin:kotlin-test:$KOTLIN_VERSION"
}

task ktlint (type: JavaExec, group: "verification") {
    description "Check Kotlin code style"
    classpath configurations.ktlint
    main "com.github.shyiko.ktlint.Main"
    args "src/**/*.kt"
}

task ktlintFormat(type: JavaExec, group: "formatting") {
    description = "Fix Kotlin code style deviations."
    classpath = configurations.ktlint
    main = "com.github.shyiko.ktlint.Main"
    args "-F", "src/**/*.kt"
}

apply from: '../jacoco.gradle'

dokka {
    outputFormat = 'html'
    outputDirectory = "$buildDir/javadoc"
    reportUndocumented = true
}

task sourceJar(type: Jar) {
    from android.sourceSets.main.kotlin.srcDirs
    classifier "sources"
}

publishing {
    publications {
        aar(MavenPublication) {
            groupId packageName
            version = libraryVersionName
            artifactId project.getName()

            artifact(sourceJar)
            artifact ("$buildDir/outputs/aar/GoldenGateBindings-${publishVariant}.aar")
        }
    }
}

//For some reason the default clean task doesn't do this
task externalNativeBuildClean(type: Delete) {
    delete '.externalNativeBuild/cmake'
}

clean {
    dependsOn {
        externalNativeBuildClean
    }
}

setupPublishDependency(artifactoryPublish)<|MERGE_RESOLUTION|>--- conflicted
+++ resolved
@@ -49,13 +49,10 @@
         pickFirst 'lib/armeabi-v7a/libgg.so'
         pickFirst 'lib/arm64-v8a/libgg.so'
     }
-<<<<<<< HEAD
-=======
 
     testOptions {
         unitTests.returnDefaultValues = true
     }
->>>>>>> 3875d7a2
 }
 
 def unixBuildDir = projectDir.absolutePath + '/.externalNativeBuild/cmake/debug/unix/'
