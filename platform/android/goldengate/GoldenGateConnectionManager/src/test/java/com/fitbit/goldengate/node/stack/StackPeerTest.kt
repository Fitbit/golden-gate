// Copyright 2017-2020 Fitbit, Inc
// SPDX-License-Identifier: Apache-2.0

package com.fitbit.goldengate.node.stack

import android.bluetooth.BluetoothDevice
import com.fitbit.bluetooth.fbgatt.FitbitBluetoothDevice
import com.fitbit.bluetooth.fbgatt.FitbitGatt
import com.fitbit.bluetooth.fbgatt.GattConnection
import com.fitbit.bluetooth.fbgatt.rx.PeripheralConnectionStatus
import com.fitbit.bluetooth.fbgatt.rx.PeripheralDisconnector
import com.fitbit.bluetooth.fbgatt.rx.client.BitGattPeer
import com.fitbit.bluetooth.fbgatt.rx.getGattConnection
import com.fitbit.goldengate.bindings.dtls.DtlsProtocolStatus
import com.fitbit.goldengate.bindings.node.BluetoothAddressNodeKey
import com.fitbit.goldengate.bindings.stack.DtlsSocketNetifGattlink
import com.fitbit.goldengate.bindings.stack.GattlinkStackConfig
import com.fitbit.goldengate.bindings.stack.Stack
import com.fitbit.goldengate.bindings.stack.StackEvent
import com.fitbit.goldengate.bindings.stack.StackService
import com.fitbit.goldengate.bt.PeerConnector
import com.fitbit.goldengate.bt.PeerRole
import com.fitbit.goldengate.bt.mockGattConnection
import com.fitbit.goldengate.node.Bridge
import com.fitbit.goldengate.node.LinkupWithPeerNodeHandler
import com.fitbit.goldengate.node.MtuChangeRequester
import com.fitbit.goldengate.node.PeerConnectionStatus
import com.fitbit.goldengate.peripheral.NodeDisconnectedException
import com.fitbit.linkcontroller.LinkController
<<<<<<< HEAD
import com.fitbit.linkcontroller.LinkControllerProvider
import com.fitbit.linkcontroller.services.configuration.GeneralPurposeCommandCode
import com.nhaarman.mockitokotlin2.any
import com.nhaarman.mockitokotlin2.anyOrNull
import com.nhaarman.mockitokotlin2.doAnswer
import com.nhaarman.mockitokotlin2.doReturn
import com.nhaarman.mockitokotlin2.inOrder
import com.nhaarman.mockitokotlin2.mock
import com.nhaarman.mockitokotlin2.never
import com.nhaarman.mockitokotlin2.times
import com.nhaarman.mockitokotlin2.verify
import com.nhaarman.mockitokotlin2.whenever
=======
import com.fitbit.linkcontroller.services.configuration.GeneralPurposeCommandCode
import com.nhaarman.mockitokotlin2.*
>>>>>>> 3875d7a2
import io.reactivex.Completable
import io.reactivex.Maybe
import io.reactivex.Observable
import io.reactivex.Single
import io.reactivex.plugins.RxJavaPlugins
import io.reactivex.schedulers.TestScheduler
import io.reactivex.subjects.BehaviorSubject
import io.reactivex.subjects.PublishSubject
import org.junit.After
import org.junit.Before
import org.junit.Test
import java.util.Random
import java.util.concurrent.TimeUnit
import java.util.concurrent.TimeoutException
import kotlin.test.assertEquals
import kotlin.test.assertNotEquals

class StackPeerTest {

    private val bluetoothAddress = "bluetoothAddress"
    private val pskIdentity = "TEST"
    private val stackConfig = mock<DtlsSocketNetifGattlink>()
    private val stackService = mock<StackService>()
    private val bridge = mock<Bridge>()
    private val stack = mock<Stack> {
        on { stackEventObservable } doReturn Observable.empty<StackEvent>()
    }
    private val device = mock<BluetoothDevice>()
    private val fitbitBluetoothDevice = mock<FitbitBluetoothDevice> {
        on { btDevice } doReturn device
        on { address } doReturn bluetoothAddress
    }
    private val peripheral = mock<BitGattPeer> {
        on { fitbitDevice } doReturn fitbitBluetoothDevice
    }
    private val gattConnection = mock<GattConnection> {
        on { device } doReturn fitbitBluetoothDevice
    }
    private val peripheralProvider = mock<(gattConnection: GattConnection) -> BitGattPeer> {
        on { invoke(gattConnection) } doReturn peripheral
    }
    private val key = mock<BluetoothAddressNodeKey> {
        on { value } doReturn bluetoothAddress
    }

    private val mtu = STACK_NODE_DEFAULT_MTU
    private val timeout = STACK_NODE_CONNECTION_TIMEOUT_SECONDS

    private val linkupHandler = mock<LinkupWithPeerNodeHandler> {
        on { link(peripheral) } doReturn Completable.complete()
    }

    private val peripheralConnectionHandler = mock<PeerConnector> {
        on { connect() } doReturn Single.just(gattConnection)
    }
    private val connectionStatusProvider = mock<(GattConnection) -> Observable<PeripheralConnectionStatus>> {
        on { invoke(gattConnection) } doReturn BehaviorSubject.createDefault<PeripheralConnectionStatus>(PeripheralConnectionStatus.CONNECTED)
    }
    private val buildBridge = mock<(GattConnection) -> Bridge> {
        on { invoke(gattConnection) } doReturn bridge
    }
    private val buildStack = mock<(Bridge) -> Stack> {
        on { invoke(bridge) } doReturn stack
    }
    private val mtuChangeRequester = mock<MtuChangeRequester> {
        on { requestMtu(peripheral, mtu) } doReturn Single.just(mtu)
        on { updateStackMtu(any()) } doReturn Single.just(mtu)
    }

    private val mtuChangeRequesterProvider = mock<(Stack) -> MtuChangeRequester> {
        on { invoke(stack) } doReturn mtuChangeRequester
    }

    private val dtlsEventProvider = mock<(Stack) -> Observable<DtlsProtocolStatus>> {
        on { invoke(stack) } doReturn PublishSubject.create { emitter ->
            emitter.onNext(DtlsProtocolStatus(DtlsProtocolStatus.TlsProtocolState.TLS_STATE_INIT.ordinal, 0, pskIdentity))
            emitter.onNext(DtlsProtocolStatus(DtlsProtocolStatus.TlsProtocolState.TLS_STATE_HANDSHAKE.ordinal, 0, pskIdentity))
            emitter.onNext(DtlsProtocolStatus(DtlsProtocolStatus.TlsProtocolState.TLS_STATE_SESSION.ordinal, 0, pskIdentity))
        }
    }

    private val mtuUpdateListenerProvider = mock<(GattConnection) -> Observable<Int>> {
        on { invoke(gattConnection) } doReturn Observable.never()
    }
    private val mockPeripheralDisconnector: PeripheralDisconnector = mock {
        on { disconnect(any<String>()) } doReturn Completable.complete()
    }

    private val testScheduler = TestScheduler()

<<<<<<< HEAD
    private val mockGattConnection = mock<GattConnection>()

    private val fitbitGatt = mock<FitbitGatt> {
        on { getConnectionForBluetoothAddress(any()) } doReturn mockGattConnection
    }

    private val linkController = mock<LinkController> {
=======
    private val fitbitGatt = mock<FitbitGatt> {
        on { getConnectionForBluetoothAddress(any()) } doReturn gattConnection
    }

    private val mockLinkController = mock<LinkController> {
>>>>>>> 3875d7a2
        on { setGeneralPurposeCommand(any()) } doReturn Completable.complete()
    }

    @Before
    fun setup() {
        RxJavaPlugins.setComputationSchedulerHandler { testScheduler }
    }

    @After
    fun tearDown() {
        RxJavaPlugins.reset()
    }

    @Test
    fun `connection to a remote Node`() {
        val connection = StackPeer(
            key,
            PeerRole.Peripheral,
            stackConfig,
            stackService,
            linkupHandler,
            peripheralConnectionHandler,
            connectionStatusProvider,
            dtlsEventProvider,
            peripheralProvider,
            mtuChangeRequesterProvider,
            mtu,
            timeout,
            buildStack,
            buildBridge,
            mtuUpdateListenerProvider,
            fitbitGatt = fitbitGatt,
            linkControllerProvider = { mockLinkController },
        ).connection().test()

        //Connected
        verify(mockLinkController).registerLinkConfigurationPeerRequestListener(any())
        verify(mockLinkController, times(0)).unregisterLinkConfigurationPeerRequestListener(any())
        connection.assertValue(PeerConnectionStatus.CONNECTED)
        connection.assertNotComplete()
        verifyConnectionSequenceWithPeerNode()
    }

    @Test
    fun `connection to a remote Hub`() {
        val connection = StackPeer(
            key,
            PeerRole.Central,
            stackConfig,
            stackService,
            linkupHandler,
            peripheralConnectionHandler,
            connectionStatusProvider,
            dtlsEventProvider,
            peripheralProvider,
            mtuChangeRequesterProvider,
            mtu,
            timeout,
            buildStack,
            buildBridge,
            mtuUpdateListenerProvider,
            fitbitGatt = fitbitGatt,
            linkControllerProvider = { mockLinkController },
        ).connection().test()

        //Connected
        connection.assertValue(PeerConnectionStatus.CONNECTED)
        connection.assertNotComplete()
        verifyConnectionSequenceWithPeerHub()
    }

    @Test
    fun `disconnect with a remote Node`() {
        val stackNode = StackPeer(
            key,
            PeerRole.Peripheral,
            stackConfig,
            stackService,
            linkupHandler,
            peripheralConnectionHandler,
            connectionStatusProvider,
            dtlsEventProvider,
            peripheralProvider,
            mtuChangeRequesterProvider,
            mtu,
            timeout,
            buildStack,
            buildBridge,
            mtuUpdateListenerProvider,
            fitbitGatt = fitbitGatt,
            linkControllerProvider = { mockLinkController },
        )

        //Works twice in the same way after disconnecting
        (1..2).forEach { n ->
            //Connecting
            val connection = stackNode.connection().test().assertNotComplete()

            //Disconnecting
            stackNode.disconnect()

            connection.assertValue(PeerConnectionStatus.CONNECTED)
            connection.assertComplete()

            verify(mockLinkController, times(n)).registerLinkConfigurationPeerRequestListener(any())
            verify(mockLinkController, times(n)).unregisterLinkConfigurationPeerRequestListener(any())
            verify(stackService, times(n)).detach()
            verify(bridge, times(n)).close()
            verify(stack, times(n)).close()
            verify(mockLinkController, times(n)).handleDisconnection()

            connection.assertComplete()
        }
    }

    @Test
    fun `disconnect with a remote Hub`() {
        val stackHub = StackPeer(
            key,
            PeerRole.Peripheral,
            stackConfig,
            stackService,
            linkupHandler,
            peripheralConnectionHandler,
            connectionStatusProvider,
            dtlsEventProvider,
            peripheralProvider,
            mtuChangeRequesterProvider,
            mtu,
            timeout,
            buildStack,
            buildBridge,
            mtuUpdateListenerProvider,
            fitbitGatt = fitbitGatt,
            linkControllerProvider = { mockLinkController },
        )

        //Works twice in the same way after disconnecting
        (1..2).forEach { n ->
            //Connecting
            val connection = stackHub.connection().test().assertNotComplete()

            //Disconnecting
            stackHub.disconnect()

            connection.assertValue(PeerConnectionStatus.CONNECTED)
            connection.assertComplete()

            verify(stackService, times(n)).detach()
            verify(bridge, times(n)).close()
            verify(stack, times(n)).close()
            verify(mockLinkController, times(n)).handleDisconnection()

            connection.assertComplete()
        }
    }

    @Test
    fun `close stack node`() {
        val stackNode = StackPeer(
            key,
            PeerRole.Peripheral,
            stackConfig,
            stackService,
            linkupHandler,
            peripheralConnectionHandler,
            connectionStatusProvider,
            dtlsEventProvider,
            peripheralProvider,
            mtuChangeRequesterProvider,
            mtu,
            timeout,
            buildStack,
            buildBridge,
            mtuUpdateListenerProvider,
            fitbitGatt = fitbitGatt,
            peripheralDisconnector = mockPeripheralDisconnector,
            linkControllerProvider = { mockLinkController },
        )
        val connection = stackNode.connection().test().assertNotComplete()

        verifyConnectionSequenceWithPeerNode()

        stackNode.close()

        connection.assertValue(PeerConnectionStatus.CONNECTED).assertComplete()

        //Should disconnect
        verify(stackService).detach()
        verify(bridge).close()
        verify(stack).close()
        verify(mockPeripheralDisconnector).disconnect(key.value)
        verify(mockLinkController).handleDisconnection()

        //Should close
        verify(stackService).close()
    }

    @Test
    fun `close stack hub`() {
        val stackHub = StackPeer(
            key,
            PeerRole.Central,
            stackConfig,
            stackService,
            linkupHandler,
            peripheralConnectionHandler,
            connectionStatusProvider,
            dtlsEventProvider,
            peripheralProvider,
            mtuChangeRequesterProvider,
            mtu,
            timeout,
            buildStack,
            buildBridge,
            mtuUpdateListenerProvider,
            fitbitGatt = fitbitGatt,
            peripheralDisconnector = mockPeripheralDisconnector,
            linkControllerProvider = { mockLinkController },
        )
        val connection = stackHub.connection().test().assertNotComplete()

        verifyConnectionSequenceWithPeerHub()

        stackHub.close()

        connection.assertValue(PeerConnectionStatus.CONNECTED).assertComplete()

        //Should disconnect
        verify(stackService).detach()
        verify(bridge).close()
        verify(stack).close()
        verify(mockPeripheralDisconnector).disconnect(key.value)
        verify(mockLinkController).handleDisconnection()

        //Should close
        verify(stackService).close()
    }

    private fun verifyConnectionSequenceWithPeerNode(nthTime: Int = 1) {
        val inOrder = inOrder(
            peripheralConnectionHandler,
            buildBridge,
            buildStack,
            stackService,
            mtuUpdateListenerProvider,
            mtuChangeRequesterProvider,
            mtuChangeRequester,
            linkupHandler,
            bridge,
            stack,
            connectionStatusProvider,
            dtlsEventProvider
        )
        inOrder.verify(peripheralConnectionHandler, times(nthTime)).connect()
        inOrder.verify(buildBridge, times(nthTime)).invoke(gattConnection)
        inOrder.verify(buildStack, times(nthTime)).invoke(bridge)
        inOrder.verify(stackService, times(nthTime)).attach(stack)
        inOrder.verify(mtuChangeRequesterProvider, times(nthTime)).invoke(stack)
        inOrder.verify(mtuChangeRequester, times(nthTime)).requestMtu(peripheral, mtu)
        inOrder.verify(linkupHandler, times(nthTime)).link(peripheral)
        inOrder.verify(bridge, times(nthTime)).start()
        inOrder.verify(stack, times(nthTime)).start()
        inOrder.verify(connectionStatusProvider, times(nthTime)).invoke(gattConnection)
        inOrder.verify(dtlsEventProvider, times(nthTime)).invoke(stack)
        inOrder.verify(stack, times(nthTime)).stackEventObservable
        inOrder.verify(mtuUpdateListenerProvider, times(nthTime)).invoke(gattConnection)
        inOrder.verifyNoMoreInteractions()
    }

    private fun verifyConnectionSequenceWithPeerHub(nthTime: Int = 1) {
        val inOrder = inOrder(
            peripheralConnectionHandler,
            buildBridge,
            buildStack,
            stackService,
            mtuUpdateListenerProvider,
            linkupHandler,
            bridge,
            stack,
            connectionStatusProvider,
            dtlsEventProvider
        )
        inOrder.verify(peripheralConnectionHandler, times(nthTime)).connect()
        inOrder.verify(buildBridge, times(nthTime)).invoke(gattConnection)
        inOrder.verify(buildStack, times(nthTime)).invoke(bridge)
        inOrder.verify(stackService, times(nthTime)).attach(stack)
        inOrder.verify(linkupHandler, times(nthTime)).link(peripheral)
        inOrder.verify(bridge, times(nthTime)).start()
        inOrder.verify(stack, times(nthTime)).start()
        inOrder.verify(connectionStatusProvider, times(nthTime)).invoke(gattConnection)
        inOrder.verify(dtlsEventProvider, times(nthTime)).invoke(stack)
        inOrder.verify(stack, times(nthTime)).stackEventObservable
        inOrder.verify(mtuUpdateListenerProvider, times(nthTime)).invoke(gattConnection)
        inOrder.verifyNoMoreInteractions()
    }

    @Test
    fun closeBeforeConnected() {
        val peripheralConnectionHandler = mock<PeerConnector> {
            on { connect() } doReturn Single.never()
        }

        val stackNode = StackPeer(
            key,
            PeerRole.Peripheral,
            stackConfig,
            stackService,
            linkupHandler,
            peripheralConnectionHandler,
            connectionStatusProvider,
            dtlsEventProvider,
            peripheralProvider,
            mtuChangeRequesterProvider,
            mtu,
            timeout,
            buildStack,
            buildBridge,
            mtuUpdateListenerProvider,
            fitbitGatt = fitbitGatt
        )
        val connection = stackNode.connection().test().assertNotComplete()

        stackNode.close()

        connection.assertNoValues().assertComplete()

        verify(peripheralConnectionHandler).connect()
        verify(buildBridge, never()).invoke(gattConnection)
        verify(buildStack, never()).invoke(bridge)
        verify(stackService, never()).attach(stack)

        //Should disconnect
        verify(stackService, never()).detach()
        verify(bridge, never()).close()
        verify(stack, never()).close()
        verify(mockLinkController, never()).handleDisconnection()

        //Should close
        verify(stackService).close()
    }

    @Test
    fun closeBeforeMtuChange() {
        val mtuChangeRequester = mock<MtuChangeRequester> {
            on { requestMtu(any(), any()) } doReturn Single.never()
        }

        val mtuChangeRequesterProvider = mock<(Stack) -> MtuChangeRequester> {
            on { invoke(stack) } doReturn mtuChangeRequester
        }

        val stackNode = StackPeer(
            key,
            PeerRole.Peripheral,
            stackConfig,
            stackService,
            linkupHandler,
            peripheralConnectionHandler,
            connectionStatusProvider,
            dtlsEventProvider,
            peripheralProvider,
            mtuChangeRequesterProvider,
            mtu,
            timeout,
            buildStack,
            buildBridge,
            mtuUpdateListenerProvider,
            fitbitGatt = fitbitGatt,
            peripheralDisconnector = mockPeripheralDisconnector,
            linkControllerProvider = { mockLinkController },
        )
        val connection = stackNode.connection().test().assertNotComplete()

        stackNode.close()

        //Connecting
        connection.assertNoValues().assertComplete()

        verify(peripheralConnectionHandler).connect()
        verify(buildBridge).invoke(gattConnection)
        verify(buildStack).invoke(bridge)
        verify(stackService).attach(stack)
        verify(mtuChangeRequesterProvider).invoke(stack)
        verify(mtuChangeRequester).requestMtu(peripheral, mtu)
        verify(linkupHandler, never()).link(peripheral)

        //Should disconnect
        verify(stackService).detach()
        verify(bridge).close()
        verify(stack).close()
        verify(mockPeripheralDisconnector).disconnect(key.value)
        verify(mockLinkController).handleDisconnection()

        //Should close
        verify(stackService).close()
    }

    @Test
    fun disconnectBeforeConnected() {
        val peripheralConnectionHandler = mock<PeerConnector> {
            on { connect() } doReturn Single.never()
        }

        val stackNode = StackPeer(
            key,
            PeerRole.Peripheral,
            stackConfig,
            stackService,
            linkupHandler,
            peripheralConnectionHandler,
            connectionStatusProvider,
            dtlsEventProvider,
            peripheralProvider,
            mtuChangeRequesterProvider,
            mtu,
            timeout,
            buildStack,
            buildBridge,
            mtuUpdateListenerProvider,
            fitbitGatt = fitbitGatt,
            peripheralDisconnector = mockPeripheralDisconnector,
            linkControllerProvider = { mockLinkController },
        )

        //Should happen the same after disconnected
        (1..2).forEach { n ->
            val connection = stackNode.connection().test().assertNotComplete()

            verify(peripheralConnectionHandler, times(n)).connect()
            verify(buildBridge, never()).invoke(gattConnection)
            verify(buildStack, never()).invoke(bridge)
            verify(stackService, never()).attach(stack)

            stackNode.disconnect()

            connection.assertNoValues().assertComplete()

            //Should disconnect
            verify(stackService, never()).detach()
            verify(bridge, never()).close()
            verify(stack, never()).close()
            verify(mockLinkController, never()).handleDisconnection()
            verify(mockPeripheralDisconnector, times(n)).disconnect(key.value)
        }
    }

    @Test
    fun disconnectBeforeMtuChange() {
        val mtuChangeRequester = mock<MtuChangeRequester> {
            on { requestMtu(any(), any()) } doReturn Single.never()
        }

        val mtuChangeRequesterProvider = mock<(Stack) -> MtuChangeRequester> {
            on { invoke(stack) } doReturn mtuChangeRequester
        }

        val stackNode = StackPeer(
            key,
            PeerRole.Peripheral,
            stackConfig,
            stackService,
            linkupHandler,
            peripheralConnectionHandler,
            connectionStatusProvider,
            dtlsEventProvider,
            peripheralProvider,
            mtuChangeRequesterProvider,
            mtu,
            timeout,
            buildStack,
            buildBridge,
            mtuUpdateListenerProvider,
            fitbitGatt = fitbitGatt,
            peripheralDisconnector = mockPeripheralDisconnector,
            linkControllerProvider = { mockLinkController },
        )

        //Should happen the same after disconnected
        (1..2).forEach { n ->
            val connection = stackNode.connection().test().assertNotComplete()

            stackNode.disconnect()

            connection.assertNoValues().assertComplete()

            verify(peripheralConnectionHandler, times(n)).connect()
            verify(buildBridge, times(n)).invoke(gattConnection)
            verify(buildStack, times(n)).invoke(bridge)
            verify(stackService, times(n)).attach(stack)
            verify(mtuChangeRequesterProvider, times(n)).invoke(stack)
            verify(mtuChangeRequester, times(n)).requestMtu(peripheral, mtu)
            verify(linkupHandler, never()).link(peripheral)

            //Should disconnect
            verify(stackService, times(n)).detach()
            verify(bridge, times(n)).close()
            verify(stack, times(n)).close()
            verify(mockPeripheralDisconnector, times(n)).disconnect(key.value)
            verify(mockLinkController, times(n)).handleDisconnection()
        }
    }

    @Test
    fun disposeConnectionDoesNotDisconnect() {
        val stackNode = StackPeer(
            key,
            PeerRole.Peripheral,
            stackConfig,
            stackService,
            linkupHandler,
            peripheralConnectionHandler,
            connectionStatusProvider,
            dtlsEventProvider,
            peripheralProvider,
            mtuChangeRequesterProvider,
            mtu,
            timeout,
            buildStack,
            buildBridge,
            mtuUpdateListenerProvider,
            fitbitGatt = fitbitGatt,
            peripheralDisconnector = mockPeripheralDisconnector,
            linkControllerProvider = { mockLinkController },
        )
        val connection = stackNode.connection().test().apply { dispose() }

        //Not disconnecting
        connection.assertValue(PeerConnectionStatus.CONNECTED).assertNotComplete()

        verify(stackService, never()).detach()
        verify(bridge, never()).close()
        verify(stack, never()).close()
        verify(mockPeripheralDisconnector, never()).disconnect(key.value)
        verify(mockLinkController, never()).handleDisconnection()
    }

    @Test
    fun connectionMultipleTimesOnlyConnectsOnce() {
        val stackNode = StackPeer(
            key,
            PeerRole.Peripheral,
            stackConfig,
            stackService,
            linkupHandler,
            peripheralConnectionHandler,
            connectionStatusProvider,
            dtlsEventProvider,
            peripheralProvider,
            mtuChangeRequesterProvider,
            mtu,
            timeout,
            buildStack,
            buildBridge,
            mtuUpdateListenerProvider,
            fitbitGatt = fitbitGatt,
            peripheralDisconnector = mockPeripheralDisconnector,
            linkControllerProvider = { mockLinkController },
        )

        //Works twice in the same way after disconnecting
        (1..2).forEach { n ->
            val connections = stackNode.connection() to stackNode.connection()
            assertEquals(connections.first, connections.second)
            val connection1 = connections.first.test()
            val connection2 = connections.second.test()

            connection1.assertValue(PeerConnectionStatus.CONNECTED)
            connection2.assertValue(PeerConnectionStatus.CONNECTED)

            //Connecting only once
            verify(peripheralConnectionHandler, times(n)).connect()
            verify(buildBridge, times(n)).invoke(gattConnection)
            verify(buildStack, times(n)).invoke(bridge)
            verify(stackService, times(n)).attach(stack)
            verify(mtuChangeRequesterProvider, times(n)).invoke(stack)
            verify(mtuChangeRequester, times(n)).requestMtu(peripheral, mtu)
            verify(bridge, times(n)).start()
            verify(stack, times(n)).start()
            verify(linkupHandler, times(n)).link(peripheral)

            stackNode.disconnect()

            //Disconnecting
            verify(stackService, times(n)).detach()
            verify(bridge, times(n)).close()
            verify(stack, times(n)).close()
            verify(mockPeripheralDisconnector, times(n)).disconnect(key.value)
            verify(mockLinkController, times(n)).handleDisconnection()

            //Assert both completed
            connection1.assertComplete()
            connection2.assertComplete()
        }

    }

    @Test
    fun connectionThrowsNodeDisconnectedExceptionOnUnexpectedDisconnection() {
        val connectionStatusProvider = mock<(GattConnection) -> Observable<PeripheralConnectionStatus>> {
            val iterator = listOf<Observable<PeripheralConnectionStatus>>(
                    BehaviorSubject.createDefault(PeripheralConnectionStatus.DISCONNECTED),
                    BehaviorSubject.createDefault(PeripheralConnectionStatus.CONNECTED)
            ).iterator()
            on { invoke(gattConnection) } doAnswer { iterator.next() }
        }

        val stackNode = StackPeer(
            key,
            PeerRole.Peripheral,
            stackConfig,
            stackService,
            linkupHandler,
            peripheralConnectionHandler,
            connectionStatusProvider,
            dtlsEventProvider,
            peripheralProvider,
            mtuChangeRequesterProvider,
            mtu,
            timeout,
            buildStack,
            buildBridge,
            mtuUpdateListenerProvider,
            fitbitGatt = fitbitGatt,
            peripheralDisconnector = mockPeripheralDisconnector,
            linkControllerProvider = { mockLinkController },
        )

        //Connecting
        val connection1 = stackNode.connection()
        connection1.test().assertError(NodeDisconnectedException::class.java)

        //The connection should be a new one when trying again
        val connection2 = stackNode.connection()
        assertNotEquals(connection1, connection2)
        connection2.test().assertValue(PeerConnectionStatus.CONNECTED)
    }

    @Test
    fun connectionWhenGattIsAlreadyConnected() {
        whenever(gattConnection.isConnected).thenReturn(true)
        val connectionStatusProvider = mock<(GattConnection) -> Observable<PeripheralConnectionStatus>> {
            // won't wait for BT connection changes event if already connected
            on { invoke(gattConnection) } doAnswer { Observable.never() }
        }

        val connection = StackPeer(
            key,
            PeerRole.Peripheral,
            stackConfig,
            stackService,
            linkupHandler,
            peripheralConnectionHandler,
            connectionStatusProvider,
            dtlsEventProvider,
            peripheralProvider,
            mtuChangeRequesterProvider,
            mtu,
            timeout,
            buildStack,
            buildBridge,
            mtuUpdateListenerProvider,
            fitbitGatt = fitbitGatt,
            peripheralDisconnector = mockPeripheralDisconnector,
            linkControllerProvider = { mockLinkController },
        ).connection().test()

        //Connected
        connection.assertValue(PeerConnectionStatus.CONNECTED)
    }

    @Test
    fun connectionWhenGattNotConnected() {
        whenever(gattConnection.isConnected).thenReturn(false)

        val connection = StackPeer(
            key,
            PeerRole.Peripheral,
            stackConfig,
            stackService,
            linkupHandler,
            peripheralConnectionHandler,
            connectionStatusProvider,
            dtlsEventProvider,
            peripheralProvider,
            mtuChangeRequesterProvider,
            mtu,
            timeout,
            buildStack,
            buildBridge,
            mtuUpdateListenerProvider,
            fitbitGatt = fitbitGatt,
            peripheralDisconnector = mockPeripheralDisconnector,
            linkControllerProvider = { mockLinkController },
        ).connection().test()

        //Connected
        connection.assertValue(PeerConnectionStatus.CONNECTED)
    }

    @Test
    fun connectionTimesOutIfStateRemainsAtTlsError() {
        // mock to get TLS_STATE_ERROR callback
        val dtlsEventProvider = mock<(Stack) -> Observable<DtlsProtocolStatus>> {
            on { invoke(stack) } doReturn PublishSubject.create { emitter ->
                emitter.onNext(DtlsProtocolStatus(DtlsProtocolStatus.TlsProtocolState.TLS_STATE_ERROR.ordinal, 0, pskIdentity))
            }
        }
        val stackNode = StackPeer(
            key,
            PeerRole.Peripheral,
            stackConfig,
            stackService,
            linkupHandler,
            peripheralConnectionHandler,
            connectionStatusProvider,
            dtlsEventProvider,
            peripheralProvider,
            mtuChangeRequesterProvider,
            mtu,
            timeout,
            buildStack,
            buildBridge,
            mtuUpdateListenerProvider,
            fitbitGatt = fitbitGatt,
            peripheralDisconnector = mockPeripheralDisconnector,
            linkControllerProvider = { mockLinkController },
        )

        //Connecting
        val connection = stackNode.connection()
        connection.test().also {
            testScheduler.advanceTimeBy(timeout, TimeUnit.SECONDS)
        }.assertError(TimeoutException::class.java)
    }

    @Test
    fun connectionIgnoreTlsErrorAndWaitForTlsSession() {
        // mock to get TLS_STATE_ERROR callback before getting TLS_STATE_SESSION
        val dtlsEventProvider = mock<(Stack) -> Observable<DtlsProtocolStatus>> {
            on { invoke(stack) } doReturn PublishSubject.create { emitter ->
                emitter.onNext(DtlsProtocolStatus(DtlsProtocolStatus.TlsProtocolState.TLS_STATE_ERROR.ordinal, 0, pskIdentity))
                emitter.onNext(DtlsProtocolStatus(DtlsProtocolStatus.TlsProtocolState.TLS_STATE_SESSION.ordinal, 0, pskIdentity))
            }
        }
        val connection = StackPeer(
            key,
            PeerRole.Peripheral,
            stackConfig,
            stackService,
            linkupHandler,
            peripheralConnectionHandler,
            connectionStatusProvider,
            dtlsEventProvider,
            peripheralProvider,
            mtuChangeRequesterProvider,
            mtu,
            timeout,
            buildStack,
            buildBridge,
            mtuUpdateListenerProvider,
            fitbitGatt = fitbitGatt,
            peripheralDisconnector = mockPeripheralDisconnector,
            linkControllerProvider = { mockLinkController },
        ).connection().test()

        //Connected
        connection.assertValue(PeerConnectionStatus.CONNECTED)
        connection.assertNotComplete()
    }

    @Test
    fun connectionThrows() {
        val peripheralConnectionHandler = mock<PeerConnector> {
            val iterator = listOf<Single<GattConnection>>(
                    Single.error(RuntimeException()),
                    Single.just(gattConnection)
            ).iterator()
            on { connect() } doAnswer { iterator.next() }
        }
        val stackNode = StackPeer(
            key,
            PeerRole.Peripheral,
            stackConfig,
            stackService,
            linkupHandler,
            peripheralConnectionHandler,
            connectionStatusProvider,
            dtlsEventProvider,
            peripheralProvider,
            mtuChangeRequesterProvider,
            mtu,
            timeout,
            buildStack,
            buildBridge,
            mtuUpdateListenerProvider,
            fitbitGatt = fitbitGatt,
            peripheralDisconnector = mockPeripheralDisconnector,
            linkControllerProvider = { mockLinkController },
        )

        //Connecting
        val connection1 = stackNode.connection()
        connection1.test().assertError(RuntimeException::class.java)

        //The connection should be a new one when trying again
        val connection2 = stackNode.connection()
        assertNotEquals(connection1, connection2)
        connection2.test().assertValue(PeerConnectionStatus.CONNECTED)
    }

    @Test
    fun connectionTimesOut() {
        val connectionStatusProvider = mock<(GattConnection) -> Observable<PeripheralConnectionStatus>> {
            val iterator = listOf<Observable<PeripheralConnectionStatus>>(
                Observable.never(),
                Observable.concat(Observable.just(PeripheralConnectionStatus.CONNECTED), Observable.never())
            ).iterator()
            on { invoke(gattConnection) } doAnswer { iterator.next() }
        }
        val timeout = Random().nextLong()
        val stackNode = StackPeer(
            key,
            PeerRole.Peripheral,
            stackConfig,
            stackService,
            linkupHandler,
            peripheralConnectionHandler,
            connectionStatusProvider,
            dtlsEventProvider,
            peripheralProvider,
            mtuChangeRequesterProvider,
            mtu,
            timeout,
            buildStack,
            buildBridge,
            mtuUpdateListenerProvider,
            fitbitGatt = fitbitGatt,
            peripheralDisconnector = mockPeripheralDisconnector,
            linkControllerProvider = { mockLinkController },
        )

        //Connecting
        val connection1 = stackNode.connection()
        connection1.test().also {
            testScheduler.advanceTimeBy(timeout, TimeUnit.SECONDS)
        }.assertError(TimeoutException::class.java)

        //The connection should be a new one when trying again
        val connection2 = stackNode.connection()
        assertNotEquals(connection1, connection2)
        connection2.test().assertValue(PeerConnectionStatus.CONNECTED)
    }

    @Test
    fun connectionToNonDtlsStackServiceDoesNotListenToDtlsEvents() {
        val stackConfig = mock<GattlinkStackConfig>()
        val connection = StackPeer(
            key,
            PeerRole.Peripheral,
            stackConfig,
            stackService,
            linkupHandler,
            peripheralConnectionHandler,
            connectionStatusProvider,
            dtlsEventProvider,
            peripheralProvider,
            mtuChangeRequesterProvider,
            mtu,
            timeout,
            buildStack,
            buildBridge,
            mtuUpdateListenerProvider,
            fitbitGatt = fitbitGatt,
            peripheralDisconnector = mockPeripheralDisconnector,
            linkControllerProvider = { mockLinkController },
        ).connection().test()

        //Connected
        connection.assertValue(PeerConnectionStatus.CONNECTED)
        connection.assertNotComplete()
        val inOrder = inOrder(
            peripheralConnectionHandler,
            buildBridge,
            buildStack,
            stackService,
            mtuChangeRequesterProvider,
            mtuChangeRequester,
            linkupHandler,
            connectionStatusProvider,
            bridge,
            stack
        )
        inOrder.verify(peripheralConnectionHandler, times(1)).connect()
        inOrder.verify(buildBridge, times(1)).invoke(gattConnection)
        inOrder.verify(buildStack, times(1)).invoke(bridge)
        inOrder.verify(stackService, times(1)).attach(stack)
        inOrder.verify(mtuChangeRequesterProvider, times(1)).invoke(stack)
        inOrder.verify(mtuChangeRequester, times(1)).requestMtu(peripheral, mtu)
        inOrder.verify(linkupHandler, times(1)).link(peripheral)
        inOrder.verify(bridge, times(1)).start()
        inOrder.verify(stack, times(1)).start()
        inOrder.verify(connectionStatusProvider, times(1)).invoke(gattConnection)
        inOrder.verify(stack, times(1)).stackEventObservable
        inOrder.verifyNoMoreInteractions()
    }

    @Test
    fun connectionMtuChange() {
        val mtuUpdateListenerProvider = mock<(GattConnection) -> Observable<Int>> {
            on { invoke(gattConnection) } doReturn PublishSubject.create { emitter ->
                emitter.onNext(200)
                emitter.onNext(300)
                emitter.onNext(400)
            }
        }

        StackPeer(
            key,
            PeerRole.Peripheral,
            stackConfig,
            stackService,
            linkupHandler,
            peripheralConnectionHandler,
            connectionStatusProvider,
            dtlsEventProvider,
            peripheralProvider,
            mtuChangeRequesterProvider,
            mtu,
            timeout,
            buildStack,
            buildBridge,
            mtuUpdateListenerProvider,
            fitbitGatt = fitbitGatt,
            peripheralDisconnector = mockPeripheralDisconnector,
            linkControllerProvider = { mockLinkController },
        ).connection().test().assertValue(PeerConnectionStatus.CONNECTED)

        verify(mtuChangeRequester).updateStackMtu(200)
        verify(mtuChangeRequester).updateStackMtu(300)
        verify(mtuChangeRequester).updateStackMtu(400)
    }

    @Test
    fun `disconnect with a remote Node with notification`() {
        val stackNode = StackPeer(
            key,
            PeerRole.Peripheral,
            stackConfig,
            stackService,
            linkupHandler,
            peripheralConnectionHandler,
            connectionStatusProvider,
            dtlsEventProvider,
            peripheralProvider,
            mtuChangeRequesterProvider,
            mtu,
            timeout,
            buildStack,
            buildBridge,
            mtuUpdateListenerProvider,
            fitbitGatt = fitbitGatt,
<<<<<<< HEAD
            linkControllerProvider = { linkController }
=======
            peripheralDisconnector = mockPeripheralDisconnector,
            linkControllerProvider = { mockLinkController }
>>>>>>> 3875d7a2
        )

        //Works twice in the same way after disconnecting
        (1..2).forEach { n ->
            //Connecting
            val connection = stackNode.connection().test().assertNotComplete()

            //Disconnecting
            stackNode.disconnect(true)

            connection.assertValue(PeerConnectionStatus.CONNECTED)
            connection.assertComplete()

<<<<<<< HEAD
            verify(linkController, times(n)).setGeneralPurposeCommand(GeneralPurposeCommandCode.DISCONNECT)
            verify(stackService, times(n)).detach()
            verify(bridge, times(n)).close()
            verify(stack, times(n)).close()
=======
            verify(mockLinkController, times(n)).registerLinkConfigurationPeerRequestListener(any())
            verify(mockLinkController, times(n)).setGeneralPurposeCommand(GeneralPurposeCommandCode.DISCONNECT)
            verify(stackService, times(n)).detach()
            verify(bridge, times(n)).close()
            verify(stack, times(n)).close()
            verify(mockLinkController, times(n)).handleDisconnection()
>>>>>>> 3875d7a2

            connection.assertComplete()
        }
    }
}<|MERGE_RESOLUTION|>--- conflicted
+++ resolved
@@ -27,7 +27,6 @@
 import com.fitbit.goldengate.node.PeerConnectionStatus
 import com.fitbit.goldengate.peripheral.NodeDisconnectedException
 import com.fitbit.linkcontroller.LinkController
-<<<<<<< HEAD
 import com.fitbit.linkcontroller.LinkControllerProvider
 import com.fitbit.linkcontroller.services.configuration.GeneralPurposeCommandCode
 import com.nhaarman.mockitokotlin2.any
@@ -40,10 +39,6 @@
 import com.nhaarman.mockitokotlin2.times
 import com.nhaarman.mockitokotlin2.verify
 import com.nhaarman.mockitokotlin2.whenever
-=======
-import com.fitbit.linkcontroller.services.configuration.GeneralPurposeCommandCode
-import com.nhaarman.mockitokotlin2.*
->>>>>>> 3875d7a2
 import io.reactivex.Completable
 import io.reactivex.Maybe
 import io.reactivex.Observable
@@ -134,7 +129,6 @@
 
     private val testScheduler = TestScheduler()
 
-<<<<<<< HEAD
     private val mockGattConnection = mock<GattConnection>()
 
     private val fitbitGatt = mock<FitbitGatt> {
@@ -142,13 +136,6 @@
     }
 
     private val linkController = mock<LinkController> {
-=======
-    private val fitbitGatt = mock<FitbitGatt> {
-        on { getConnectionForBluetoothAddress(any()) } doReturn gattConnection
-    }
-
-    private val mockLinkController = mock<LinkController> {
->>>>>>> 3875d7a2
         on { setGeneralPurposeCommand(any()) } doReturn Completable.complete()
     }
 
@@ -1111,12 +1098,7 @@
             buildBridge,
             mtuUpdateListenerProvider,
             fitbitGatt = fitbitGatt,
-<<<<<<< HEAD
             linkControllerProvider = { linkController }
-=======
-            peripheralDisconnector = mockPeripheralDisconnector,
-            linkControllerProvider = { mockLinkController }
->>>>>>> 3875d7a2
         )
 
         //Works twice in the same way after disconnecting
@@ -1130,19 +1112,10 @@
             connection.assertValue(PeerConnectionStatus.CONNECTED)
             connection.assertComplete()
 
-<<<<<<< HEAD
             verify(linkController, times(n)).setGeneralPurposeCommand(GeneralPurposeCommandCode.DISCONNECT)
             verify(stackService, times(n)).detach()
             verify(bridge, times(n)).close()
             verify(stack, times(n)).close()
-=======
-            verify(mockLinkController, times(n)).registerLinkConfigurationPeerRequestListener(any())
-            verify(mockLinkController, times(n)).setGeneralPurposeCommand(GeneralPurposeCommandCode.DISCONNECT)
-            verify(stackService, times(n)).detach()
-            verify(bridge, times(n)).close()
-            verify(stack, times(n)).close()
-            verify(mockLinkController, times(n)).handleDisconnection()
->>>>>>> 3875d7a2
 
             connection.assertComplete()
         }
