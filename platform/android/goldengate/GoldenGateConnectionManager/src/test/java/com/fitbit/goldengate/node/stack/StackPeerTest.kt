--- conflicted
+++ resolved
@@ -10,7 +10,6 @@
 import com.fitbit.bluetooth.fbgatt.rx.PeripheralConnectionStatus
 import com.fitbit.bluetooth.fbgatt.rx.PeripheralDisconnector
 import com.fitbit.bluetooth.fbgatt.rx.client.BitGattPeer
-import com.fitbit.bluetooth.fbgatt.rx.getGattConnection
 import com.fitbit.goldengate.bindings.dtls.DtlsProtocolStatus
 import com.fitbit.goldengate.bindings.node.BluetoothAddressNodeKey
 import com.fitbit.goldengate.bindings.stack.DtlsSocketNetifGattlink
@@ -20,32 +19,15 @@
 import com.fitbit.goldengate.bindings.stack.StackService
 import com.fitbit.goldengate.bt.PeerConnector
 import com.fitbit.goldengate.bt.PeerRole
-import com.fitbit.goldengate.bt.mockGattConnection
 import com.fitbit.goldengate.node.Bridge
 import com.fitbit.goldengate.node.LinkupWithPeerNodeHandler
 import com.fitbit.goldengate.node.MtuChangeRequester
 import com.fitbit.goldengate.node.PeerConnectionStatus
 import com.fitbit.goldengate.peripheral.NodeDisconnectedException
 import com.fitbit.linkcontroller.LinkController
-<<<<<<< HEAD
-import com.fitbit.linkcontroller.LinkControllerProvider
-import com.fitbit.linkcontroller.services.configuration.GeneralPurposeCommandCode
-import com.nhaarman.mockitokotlin2.any
-import com.nhaarman.mockitokotlin2.anyOrNull
-import com.nhaarman.mockitokotlin2.doAnswer
-import com.nhaarman.mockitokotlin2.doReturn
-import com.nhaarman.mockitokotlin2.inOrder
-import com.nhaarman.mockitokotlin2.mock
-import com.nhaarman.mockitokotlin2.never
-import com.nhaarman.mockitokotlin2.times
-import com.nhaarman.mockitokotlin2.verify
-import com.nhaarman.mockitokotlin2.whenever
-=======
 import com.fitbit.linkcontroller.services.configuration.GeneralPurposeCommandCode
 import com.nhaarman.mockitokotlin2.*
->>>>>>> c9eff7e3
 import io.reactivex.Completable
-import io.reactivex.Maybe
 import io.reactivex.Observable
 import io.reactivex.Single
 import io.reactivex.plugins.RxJavaPlugins
@@ -134,21 +116,11 @@
 
     private val testScheduler = TestScheduler()
 
-<<<<<<< HEAD
-    private val mockGattConnection = mock<GattConnection>()
-
-    private val fitbitGatt = mock<FitbitGatt> {
-        on { getConnectionForBluetoothAddress(any()) } doReturn mockGattConnection
-    }
-
-    private val linkController = mock<LinkController> {
-=======
     private val fitbitGatt = mock<FitbitGatt> {
         on { getConnectionForBluetoothAddress(any()) } doReturn gattConnection
     }
 
     private val mockLinkController = mock<LinkController> {
->>>>>>> c9eff7e3
         on { setGeneralPurposeCommand(any()) } doReturn Completable.complete()
     }
 
@@ -1111,12 +1083,8 @@
             buildBridge,
             mtuUpdateListenerProvider,
             fitbitGatt = fitbitGatt,
-<<<<<<< HEAD
-            linkControllerProvider = { linkController }
-=======
             peripheralDisconnector = mockPeripheralDisconnector,
             linkControllerProvider = { mockLinkController }
->>>>>>> c9eff7e3
         )
 
         //Works twice in the same way after disconnecting
@@ -1130,19 +1098,12 @@
             connection.assertValue(PeerConnectionStatus.CONNECTED)
             connection.assertComplete()
 
-<<<<<<< HEAD
-            verify(linkController, times(n)).setGeneralPurposeCommand(GeneralPurposeCommandCode.DISCONNECT)
-            verify(stackService, times(n)).detach()
-            verify(bridge, times(n)).close()
-            verify(stack, times(n)).close()
-=======
             verify(mockLinkController, times(n)).registerLinkConfigurationPeerRequestListener(any())
             verify(mockLinkController, times(n)).setGeneralPurposeCommand(GeneralPurposeCommandCode.DISCONNECT)
             verify(stackService, times(n)).detach()
             verify(bridge, times(n)).close()
             verify(stack, times(n)).close()
             verify(mockLinkController, times(n)).handleDisconnection()
->>>>>>> c9eff7e3
 
             connection.assertComplete()
         }
