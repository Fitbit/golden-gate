--- conflicted
+++ resolved
@@ -27,23 +27,8 @@
 import com.fitbit.goldengate.node.PeerConnectionStatus
 import com.fitbit.goldengate.peripheral.NodeDisconnectedException
 import com.fitbit.linkcontroller.LinkController
-<<<<<<< HEAD
-import com.fitbit.linkcontroller.LinkControllerProvider
-import com.fitbit.linkcontroller.services.configuration.GeneralPurposeCommandCode
-import com.nhaarman.mockitokotlin2.any
-import com.nhaarman.mockitokotlin2.anyOrNull
-import com.nhaarman.mockitokotlin2.doAnswer
-import com.nhaarman.mockitokotlin2.doReturn
-import com.nhaarman.mockitokotlin2.inOrder
-import com.nhaarman.mockitokotlin2.mock
-import com.nhaarman.mockitokotlin2.never
-import com.nhaarman.mockitokotlin2.times
-import com.nhaarman.mockitokotlin2.verify
-import com.nhaarman.mockitokotlin2.whenever
-=======
 import com.fitbit.linkcontroller.services.configuration.GeneralPurposeCommandCode
 import com.nhaarman.mockitokotlin2.*
->>>>>>> 3875d7a2
 import io.reactivex.Completable
 import io.reactivex.Maybe
 import io.reactivex.Observable
@@ -134,21 +119,11 @@
 
     private val testScheduler = TestScheduler()
 
-<<<<<<< HEAD
-    private val mockGattConnection = mock<GattConnection>()
-
-    private val fitbitGatt = mock<FitbitGatt> {
-        on { getConnectionForBluetoothAddress(any()) } doReturn mockGattConnection
-    }
-
-    private val linkController = mock<LinkController> {
-=======
     private val fitbitGatt = mock<FitbitGatt> {
         on { getConnectionForBluetoothAddress(any()) } doReturn gattConnection
     }
 
     private val mockLinkController = mock<LinkController> {
->>>>>>> 3875d7a2
         on { setGeneralPurposeCommand(any()) } doReturn Completable.complete()
     }
 
@@ -1111,12 +1086,8 @@
             buildBridge,
             mtuUpdateListenerProvider,
             fitbitGatt = fitbitGatt,
-<<<<<<< HEAD
-            linkControllerProvider = { linkController }
-=======
             peripheralDisconnector = mockPeripheralDisconnector,
             linkControllerProvider = { mockLinkController }
->>>>>>> 3875d7a2
         )
 
         //Works twice in the same way after disconnecting
@@ -1130,19 +1101,12 @@
             connection.assertValue(PeerConnectionStatus.CONNECTED)
             connection.assertComplete()
 
-<<<<<<< HEAD
-            verify(linkController, times(n)).setGeneralPurposeCommand(GeneralPurposeCommandCode.DISCONNECT)
-            verify(stackService, times(n)).detach()
-            verify(bridge, times(n)).close()
-            verify(stack, times(n)).close()
-=======
             verify(mockLinkController, times(n)).registerLinkConfigurationPeerRequestListener(any())
             verify(mockLinkController, times(n)).setGeneralPurposeCommand(GeneralPurposeCommandCode.DISCONNECT)
             verify(stackService, times(n)).detach()
             verify(bridge, times(n)).close()
             verify(stack, times(n)).close()
             verify(mockLinkController, times(n)).handleDisconnection()
->>>>>>> 3875d7a2
 
             connection.assertComplete()
         }
