--- conflicted
+++ resolved
@@ -72,7 +72,6 @@
 
         val bluetoothDevice =
             intent.getParcelableExtra<BluetoothDevice>(EXTRA_DEVICE) as BluetoothDevice
-<<<<<<< HEAD
         val controller = LinkControllerProvider.INSTANCE.getLinkController(bluetoothDevice)
         if (controller == null) {
             Toast.makeText(
@@ -84,9 +83,6 @@
             return
         }
         linkController = controller
-=======
-        linkController = LinkControllerProvider.INSTANCE.getLinkController(bluetoothDevice)
->>>>>>> 3875d7a2
         updateConnectionConfig(CurrentConnectionConfiguration.getDefaultConfiguration())
         updateConnectionStatus(CurrentConnectionStatus())
 
