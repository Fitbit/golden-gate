// Copyright 2017-2020 Fitbit, Inc
// SPDX-License-Identifier: Apache-2.0

package com.fitbit.linkcontroller.ui

import android.bluetooth.BluetoothDevice
import android.os.Bundle
import android.view.KeyEvent
import android.view.View
import android.widget.Button
import android.widget.CheckBox
import android.widget.EditText
import android.widget.RadioButton
import android.widget.RadioGroup
import android.widget.TextView
import android.widget.Toast
import androidx.appcompat.app.AppCompatActivity
import androidx.core.app.ActivityCompat
import com.fitbit.linkcontroller.LinkController
import com.fitbit.linkcontroller.LinkControllerProvider
import com.fitbit.linkcontroller.R
import com.fitbit.linkcontroller.services.configuration.PreferredConnectionConfiguration
import com.fitbit.linkcontroller.services.configuration.PreferredConnectionMode
import com.fitbit.linkcontroller.services.status.CurrentConnectionConfiguration
import com.fitbit.linkcontroller.services.status.CurrentConnectionStatus
import io.reactivex.android.schedulers.AndroidSchedulers
import io.reactivex.disposables.CompositeDisposable
import io.reactivex.schedulers.Schedulers
import timber.log.Timber


class LinkControllerActivity : AppCompatActivity() {


    private val disposeBag = CompositeDisposable()
    private lateinit var linkController: LinkController
    private val preferredConnectionConfigurationBuilder: PreferredConnectionConfiguration.Builder =
        PreferredConnectionConfiguration.Builder()

    private lateinit var applySettings: Button
    private lateinit var connectionBonded: TextView
    private lateinit var connectionDle: TextView
    private lateinit var connectionDleReboot: TextView
    private lateinit var connectionEncrypted: TextView
    private lateinit var connectionInterval: TextView
    private lateinit var connectionLatency: TextView
    private lateinit var connectionMaxInterval: EditText
    private lateinit var connectionMinInterval: EditText
    private lateinit var connectionMtu: TextView
    private lateinit var connectionSlaveLatency: EditText
    private lateinit var connectionSpeedMode: TextView
    private lateinit var connectionSupervisionTimeout: EditText
    private lateinit var connectionTimeout: TextView
    private lateinit var dlePduSize: EditText
    private lateinit var dleTime: EditText
    private lateinit var maxRxPayload: TextView
    private lateinit var maxRxTime: TextView
    private lateinit var maxTxPayload: TextView
    private lateinit var maxTxTime: TextView
    private lateinit var mtu: EditText
    private lateinit var rbFastMode: RadioButton
    private lateinit var requestDisconnect: CheckBox
    private lateinit var setFastMode: Button
    private lateinit var setSlowMode: Button
    private lateinit var speedModeConfiguration: RadioGroup

    override fun onCreate(savedInstanceState: Bundle?) {
        super.onCreate(savedInstanceState)

        setContentView(R.layout.a_linkcontroller_setup)
        bindViews()

        val bluetoothDevice =
            intent.getParcelableExtra<BluetoothDevice>(EXTRA_DEVICE) as BluetoothDevice
<<<<<<< HEAD
        val controller = LinkControllerProvider.INSTANCE.getLinkController(bluetoothDevice)
        if (controller == null) {
            Toast.makeText(
                this,
                "Device ${bluetoothDevice.address} not known to bitgatt",
                Toast.LENGTH_LONG
            ).show()
            finish()
            return
        }
        linkController = controller
=======
        linkController = LinkControllerProvider.INSTANCE.getLinkController(bluetoothDevice)
>>>>>>> c9eff7e3
        updateConnectionConfig(CurrentConnectionConfiguration.getDefaultConfiguration())
        updateConnectionStatus(CurrentConnectionStatus())

        setupListeners()
        speedModeConfiguration.setOnCheckedChangeListener { _, _ ->
            val preferredConnectionMode =
                if (rbFastMode.isChecked)
                    PreferredConnectionMode.FAST
                else
                    PreferredConnectionMode.SLOW
            disposeBag.add(linkController.setPreferredConnectionMode(preferredConnectionMode)
                .subscribeOn(Schedulers.io())
                .subscribe(
                    { Timber.i("Set Preferred Connection mode to $preferredConnectionMode for Device ${bluetoothDevice.address}") },
                    { t -> Timber.e(t, "Error setting Preferred Connection mode for Device ${bluetoothDevice.address}") }
                )
            )
        }

        disposeBag.add(
            linkController.subscribeToCurrentConnectionConfigurationNotifications()
                .andThen(linkController.subscribeToCurrentConnectionStatusNotifications())
                .subscribeOn(Schedulers.io())
                .subscribe(
                    { Timber.i("Successfully setup up LinkController subscriptions for Device ${bluetoothDevice.address}") },
                    { t -> Timber.e(t, "Error setting up LinkController subscriptions for Device ${bluetoothDevice.address}") }
                )
        )

        disposeBag.add(linkController.observeCurrentConnectionConfiguration()
            .subscribeOn(Schedulers.io())
            .observeOn(AndroidSchedulers.mainThread())
            .subscribe(
                { updateConnectionConfig(it) },
                { t ->
                    Timber.e(t)
                    Toast.makeText(this, "error updating connection config", Toast.LENGTH_LONG)
                        .show()
                }
            ))
        disposeBag.add(linkController.observeCurrentConnectionStatus()
            .subscribeOn(Schedulers.io())
            .observeOn(AndroidSchedulers.mainThread())
            .subscribe(
                { updateConnectionStatus(it) },
                { t->
                    Timber.e(t)
                    Toast.makeText(this, "error updating connection status", Toast.LENGTH_LONG)
                        .show()
                }
            )
        )

    }

    private fun bindViews() {
        applySettings = ActivityCompat.requireViewById(this, R.id.apply_settings)
        connectionBonded = ActivityCompat.requireViewById(this, R.id.connection_bonded)
        connectionDle = ActivityCompat.requireViewById(this, R.id.connection_dle)
        connectionDleReboot = ActivityCompat.requireViewById(this, R.id.connection_dle_reboot)
        connectionEncrypted = ActivityCompat.requireViewById(this, R.id.connection_encrypted)
        connectionInterval = ActivityCompat.requireViewById(this, R.id.connection_interval)
        connectionLatency = ActivityCompat.requireViewById(this, R.id.connection_latency)
        connectionMaxInterval = ActivityCompat.requireViewById(this, R.id.connection_max_interval)
        connectionMinInterval = ActivityCompat.requireViewById(this, R.id.connection_min_interval)
        connectionMtu = ActivityCompat.requireViewById(this, R.id.connection_mtu)
        connectionSlaveLatency = ActivityCompat.requireViewById(this, R.id.connection_slave_latency)
        connectionSpeedMode = ActivityCompat.requireViewById(this, R.id.connection_speed_mode)
        connectionSupervisionTimeout = ActivityCompat.requireViewById(this, R.id.connection_supervision_timeout)
        connectionTimeout = ActivityCompat.requireViewById(this, R.id.connection_timeout)
        dlePduSize = ActivityCompat.requireViewById(this, R.id.dle_pdu_size)
        dleTime = ActivityCompat.requireViewById(this, R.id.dle_time)
        maxRxPayload = ActivityCompat.requireViewById(this, R.id.max_rx_payload)
        maxRxTime = ActivityCompat.requireViewById(this, R.id.max_rx_time)
        maxTxPayload = ActivityCompat.requireViewById(this, R.id.max_tx_payload)
        maxTxTime = ActivityCompat.requireViewById(this, R.id.max_tx_time)
        mtu = ActivityCompat.requireViewById(this, R.id.mtu)
        rbFastMode = ActivityCompat.requireViewById(this, R.id.rb_fast_mode)
        requestDisconnect = ActivityCompat.requireViewById(this, R.id.request_disconnect)
        setFastMode = ActivityCompat.requireViewById(this, R.id.set_fast_mode)
        setSlowMode = ActivityCompat.requireViewById(this, R.id.set_slow_mode)
        speedModeConfiguration = ActivityCompat.requireViewById(this, R.id.speedModeConfiguration)
    }

    private fun setupListeners() {
        setFastMode.setOnClickListener {
            Timber.v("Set fast Config ")
            try {
                preferredConnectionConfigurationBuilder.setFastModeConfig(
                    connectionMinInterval.text.toString().toFloat(),
                    connectionMaxInterval.text.toString().toFloat(),
                    connectionSlaveLatency.text.toString().toInt(),
                    connectionSupervisionTimeout.text.toString().toInt()
                )
            } catch (e: IllegalArgumentException) {
                Toast.makeText(this, e.message, Toast.LENGTH_LONG).show()
            }


        }
        setSlowMode.setOnClickListener {
            Timber.v("Set slow Config ")
            try {
                preferredConnectionConfigurationBuilder.setSlowModeConfig(
                    connectionMinInterval.text.toString().toFloat(),
                    connectionMaxInterval.text.toString().toFloat(),
                    connectionSlaveLatency.text.toString().toInt(),
                    connectionSupervisionTimeout.text.toString().toInt()
                )
            } catch (e: IllegalArgumentException) {
                Toast.makeText(this, e.message, Toast.LENGTH_LONG).show()
            }

        }
        dlePduSize.setOnKeyListener(View.OnKeyListener { _, keyCode, event ->

            if (keyCode == KeyEvent.KEYCODE_ENTER && event.action == KeyEvent.ACTION_UP) {
                //Perform Code
                Timber.v("Set dlesize ${dlePduSize.text}")
                setDleConfig()
                return@OnKeyListener true
            }
            false
        })
        dleTime.setOnKeyListener(View.OnKeyListener { _, keyCode, event ->
            if (keyCode == KeyEvent.KEYCODE_ENTER && event.action == KeyEvent.ACTION_UP) {
                //Perform Code
                Timber.v("Set dletime ${dleTime.text}")
                setDleConfig()
                return@OnKeyListener true
            }
            false
        })
        mtu.setOnKeyListener(View.OnKeyListener { _, keyCode, event ->
            if (keyCode == KeyEvent.KEYCODE_ENTER && event.action == KeyEvent.ACTION_UP) {
                //Perform Code
                Timber.v("Set mtu ${mtu.text}")
                try {
                    preferredConnectionConfigurationBuilder.setMtu(mtu.text.toString().toShort())
                } catch (e: IllegalArgumentException) {
                    Toast.makeText(this, e.message, Toast.LENGTH_LONG).show()
                }
                return@OnKeyListener true
            }
            false
        })

        requestDisconnect.setOnCheckedChangeListener { _, isChecked ->
            Timber.v("requestDisconnect $isChecked")
            preferredConnectionConfigurationBuilder.requestDisconnect(isChecked)

        }
        applySettings.setOnClickListener {
            disposeBag.add(
                linkController.setPreferredConnectionConfiguration(preferredConnectionConfigurationBuilder.build())
                .subscribeOn(Schedulers.io())
                .subscribe(
                    { Timber.i("Set Preferred Connection configuration") },
                    { t -> Timber.e(t, "Error setting Preferred Connection configuration") }
                )
            )
        }
    }

    private fun setDleConfig() {
        if (dlePduSize.text.isNotBlank() && dleTime.text.isNotBlank()) {
            try {
                preferredConnectionConfigurationBuilder.setDLEConfig(
                    dlePduSize.text.toString().toInt(),
                    dleTime.text.toString().toInt()
                )
            } catch (e: IllegalArgumentException) {
                Toast.makeText(this, e.message, Toast.LENGTH_LONG).show()
            }
        }
    }

    private fun updateConnectionStatus(currentConnectionStatus: CurrentConnectionStatus) {

        Timber.v("Update connection Status $currentConnectionStatus")
        connectionBonded.text = getString((R.string.bonded)).format(currentConnectionStatus.bonded)
        connectionEncrypted.text =
                getString((R.string.encrypted)).format(currentConnectionStatus.encrypted)
        connectionDle.text = getString((R.string.dle)).format(currentConnectionStatus.dleEnabled)
        connectionDleReboot.text =
                getString((R.string.dle_reboot)).format(currentConnectionStatus.dleReboot)

        maxTxPayload.text =
                getString((R.string.max_tx_payload)).format(currentConnectionStatus.maxTxPayload)
        maxTxTime.text =
                getString((R.string.max_tx_time)).format(currentConnectionStatus.maxTxTime)

        maxRxPayload.text =
                getString((R.string.max_rx_payload)).format(currentConnectionStatus.maxRxPayload)
        maxRxTime.text =
                getString((R.string.max_rx_time)).format(currentConnectionStatus.maxRxTime)

    }

    private fun updateConnectionConfig(currentConnectionConfiguration: CurrentConnectionConfiguration) {
        Timber.v("Update connection Config $currentConnectionConfiguration")
        connectionInterval.text =
                getString((R.string.connection_interval)).format(currentConnectionConfiguration.interval)
        connectionLatency.text =
                getString((R.string.connection_latency)).format(currentConnectionConfiguration.slaveLatency)
        connectionTimeout.text =
                getString((R.string.connection_timeout)).format(currentConnectionConfiguration.supervisionTimeout)
        connectionMtu.text =
                getString((R.string.connection_mtu)).format(currentConnectionConfiguration.mtu)
        connectionSpeedMode.text =
                getString((R.string.connection_speed_mode)).format(currentConnectionConfiguration.connectionMode.toString())

    }

    override fun onDestroy() {
        super.onDestroy()
        disposeBag.dispose()
    }
    companion object {
        val EXTRA_DEVICE = "extra_device"
    }
}<|MERGE_RESOLUTION|>--- conflicted
+++ resolved
@@ -72,21 +72,7 @@
 
         val bluetoothDevice =
             intent.getParcelableExtra<BluetoothDevice>(EXTRA_DEVICE) as BluetoothDevice
-<<<<<<< HEAD
-        val controller = LinkControllerProvider.INSTANCE.getLinkController(bluetoothDevice)
-        if (controller == null) {
-            Toast.makeText(
-                this,
-                "Device ${bluetoothDevice.address} not known to bitgatt",
-                Toast.LENGTH_LONG
-            ).show()
-            finish()
-            return
-        }
-        linkController = controller
-=======
         linkController = LinkControllerProvider.INSTANCE.getLinkController(bluetoothDevice)
->>>>>>> c9eff7e3
         updateConnectionConfig(CurrentConnectionConfiguration.getDefaultConfiguration())
         updateConnectionStatus(CurrentConnectionStatus())
 
