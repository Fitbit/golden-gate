--- conflicted
+++ resolved
@@ -21,46 +21,26 @@
 COMPILE_SDK_VERSION = 30
 TARGET_SDK_VERSION = 28
 MIN_SDK_VERSION = 21
-<<<<<<< HEAD
-NDK_VERSION = 21.3.6528147
-=======
 NDK_VERSION = 23.0.7599858
->>>>>>> 3875d7a2
 CMAKE_VERSION = 3.10.2
 
 SDK_VERSIONS_GRADLE = ../sdk_versions.gradle
 
 # Library versions
-<<<<<<< HEAD
-KOTLIN_VERSION = 1.4.10
-ANDROIDX_APPCOMPAT_VERSION = 1.1.0
-ANDROIDX_LEGACY_SUPPORT_V4_VERSION = 1.0.0
-ANDROIDX_RECYCLEVIEW_VERSION = 1.1.0
-ANDROIDX_CONSTRAINTLAYOUT_VERSION = 1.1.3
-ANDROID_MATERIAL_VERSION = 1.1.0
-=======
 KOTLIN_VERSION = 1.4.31
 ANDROIDX_APPCOMPAT_VERSION = 1.2.0
 ANDROIDX_LEGACY_SUPPORT_V4_VERSION = 1.0.0
 ANDROIDX_RECYCLEVIEW_VERSION = 1.2.0
 ANDROIDX_CONSTRAINTLAYOUT_VERSION = 2.0.4
 ANDROID_MATERIAL_VERSION = 1.3.0
->>>>>>> 3875d7a2
 BITGATT_COMMIT_VERSION = v0.9.11
 TIMBER_VERSION = 4.7.1
 RXJAVA_VERSION = 2.2.12
 RXANDROID_VERSION = 2.1.1
-<<<<<<< HEAD
-MOCKITO_VERSION = 2.23.4
-MOCKITO_KOTLIN_VERSION = 2.1.0
-ROBOLECTRIC_VERSION = 4.1
-JUNIT_VERSION = 4.12
-=======
 MOCKITO_VERSION = 3.6.0
 MOCKITO_KOTLIN_VERSION = 2.2.0
 ROBOLECTRIC_VERSION = 4.4
 JUNIT_VERSION = 4.13
->>>>>>> 3875d7a2
 CBOR_VERSION = 0.8
 OK_HTTP=4.7.2
 
