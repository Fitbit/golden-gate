--- conflicted
+++ resolved
@@ -138,18 +138,7 @@
                 }
             }
 
-<<<<<<< HEAD
-            it("rejects requests when transport becomes not ready after requests started") {
-                
-                // For this test, we want to use a response that will not return during the timeout
-                // so that we give plenty of time for the .notReady signal to be sent
-                let response = Observable.just(message)
-                    .delay(.seconds(20), scheduler: MainScheduler.instance).asSingle()
-                transferStrategy.respondWith(response)
-                
-=======
             xit("rejects requests when transport becomes not ready after requests started") {
->>>>>>> 3875d7a2
                 transportReadiness = Observable.just(.ready)
                     .concat(
                         Observable.just(.notReady(reason: TestError.transportNotReady))
